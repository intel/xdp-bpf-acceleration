--- conflicted
+++ resolved
@@ -426,31 +426,6 @@
 		.rates = KIRKWOOD_I2S_RATES,
 		.formats = KIRKWOOD_I2S_FORMATS,
 	},
-<<<<<<< HEAD
-	.ops = &kirkwood_i2s_dai_ops,
-};
-
-static struct snd_soc_dai_driver kirkwood_i2s_dai_extclk = {
-	.probe = kirkwood_i2s_probe,
-	.remove = kirkwood_i2s_remove,
-	.playback = {
-		.channels_min = 1,
-		.channels_max = 2,
-		.rates = SNDRV_PCM_RATE_8000_192000 |
-			 SNDRV_PCM_RATE_CONTINUOUS |
-			 SNDRV_PCM_RATE_KNOT,
-		.formats = KIRKWOOD_I2S_FORMATS,
-	},
-	.capture = {
-		.channels_min = 1,
-		.channels_max = 2,
-		.rates = SNDRV_PCM_RATE_8000_192000 |
-			 SNDRV_PCM_RATE_CONTINUOUS |
-			 SNDRV_PCM_RATE_KNOT,
-		.formats = KIRKWOOD_I2S_FORMATS,
-	},
-=======
->>>>>>> 7a79e94e
 	.ops = &kirkwood_i2s_dai_ops,
 };
 
