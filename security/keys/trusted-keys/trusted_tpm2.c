--- conflicted
+++ resolved
@@ -245,14 +245,10 @@
 	if (i == ARRAY_SIZE(tpm2_hash_map))
 		return -EINVAL;
 
-<<<<<<< HEAD
+	if (!options->keyhandle)
+		return -EINVAL;
+
 	rc = tpm_try_get_ops(chip);
-=======
-	if (!options->keyhandle)
-		return -EINVAL;
-
-	rc = tpm_buf_init(&buf, TPM2_ST_SESSIONS, TPM2_CC_CREATE);
->>>>>>> aec00aa0
 	if (rc)
 		return rc;
 
