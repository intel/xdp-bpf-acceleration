#ifndef _ASM_X86_PGTABLE_H
#define _ASM_X86_PGTABLE_H

#include <asm/page.h>
#include <asm/e820.h>

#include <asm/pgtable_types.h>

/*
 * Macro to mark a page protection value as UC-
 */
#define pgprot_noncached(prot)					\
	((boot_cpu_data.x86 > 3)				\
	 ? (__pgprot(pgprot_val(prot) | _PAGE_CACHE_UC_MINUS))	\
	 : (prot))

#ifndef __ASSEMBLY__

#include <asm/x86_init.h>

/*
 * ZERO_PAGE is a global shared page that is always zero: used
 * for zero-mapped memory areas etc..
 */
extern unsigned long empty_zero_page[PAGE_SIZE / sizeof(unsigned long)];
#define ZERO_PAGE(vaddr) (virt_to_page(empty_zero_page))

extern spinlock_t pgd_lock;
extern struct list_head pgd_list;

extern struct mm_struct *pgd_page_get_mm(struct page *page);

#ifdef CONFIG_PARAVIRT
#include <asm/paravirt.h>
#else  /* !CONFIG_PARAVIRT */
#define set_pte(ptep, pte)		native_set_pte(ptep, pte)
#define set_pte_at(mm, addr, ptep, pte)	native_set_pte_at(mm, addr, ptep, pte)
#define set_pmd_at(mm, addr, pmdp, pmd)	native_set_pmd_at(mm, addr, pmdp, pmd)

#define set_pte_atomic(ptep, pte)					\
	native_set_pte_atomic(ptep, pte)

#define set_pmd(pmdp, pmd)		native_set_pmd(pmdp, pmd)

#ifndef __PAGETABLE_PUD_FOLDED
#define set_pgd(pgdp, pgd)		native_set_pgd(pgdp, pgd)
#define pgd_clear(pgd)			native_pgd_clear(pgd)
#endif

#ifndef set_pud
# define set_pud(pudp, pud)		native_set_pud(pudp, pud)
#endif

#ifndef __PAGETABLE_PMD_FOLDED
#define pud_clear(pud)			native_pud_clear(pud)
#endif

#define pte_clear(mm, addr, ptep)	native_pte_clear(mm, addr, ptep)
#define pmd_clear(pmd)			native_pmd_clear(pmd)

#define pte_update(mm, addr, ptep)              do { } while (0)
#define pte_update_defer(mm, addr, ptep)        do { } while (0)
#define pmd_update(mm, addr, ptep)              do { } while (0)
#define pmd_update_defer(mm, addr, ptep)        do { } while (0)

#define pgd_val(x)	native_pgd_val(x)
#define __pgd(x)	native_make_pgd(x)

#ifndef __PAGETABLE_PUD_FOLDED
#define pud_val(x)	native_pud_val(x)
#define __pud(x)	native_make_pud(x)
#endif

#ifndef __PAGETABLE_PMD_FOLDED
#define pmd_val(x)	native_pmd_val(x)
#define __pmd(x)	native_make_pmd(x)
#endif

#define pte_val(x)	native_pte_val(x)
#define __pte(x)	native_make_pte(x)

#define arch_end_context_switch(prev)	do {} while(0)

#endif	/* CONFIG_PARAVIRT */

/*
 * The following only work if pte_present() is true.
 * Undefined behaviour if not..
 */
static inline int pte_dirty(pte_t pte)
{
	return pte_flags(pte) & _PAGE_DIRTY;
}

static inline int pte_young(pte_t pte)
{
	return pte_flags(pte) & _PAGE_ACCESSED;
}

static inline int pmd_young(pmd_t pmd)
{
	return pmd_flags(pmd) & _PAGE_ACCESSED;
}

static inline int pte_write(pte_t pte)
{
	return pte_flags(pte) & _PAGE_RW;
}

static inline int pte_file(pte_t pte)
{
	return pte_flags(pte) & _PAGE_FILE;
}

static inline int pte_huge(pte_t pte)
{
	return pte_flags(pte) & _PAGE_PSE;
}

static inline int pte_global(pte_t pte)
{
	return pte_flags(pte) & _PAGE_GLOBAL;
}

static inline int pte_exec(pte_t pte)
{
	return !(pte_flags(pte) & _PAGE_NX);
}

static inline int pte_special(pte_t pte)
{
	return pte_flags(pte) & _PAGE_SPECIAL;
}

static inline unsigned long pte_pfn(pte_t pte)
{
	return (pte_val(pte) & PTE_PFN_MASK) >> PAGE_SHIFT;
}

static inline unsigned long pmd_pfn(pmd_t pmd)
{
	return (pmd_val(pmd) & PTE_PFN_MASK) >> PAGE_SHIFT;
}

static inline unsigned long pud_pfn(pud_t pud)
{
	return (pud_val(pud) & PTE_PFN_MASK) >> PAGE_SHIFT;
}

#define pte_page(pte)	pfn_to_page(pte_pfn(pte))

static inline int pmd_large(pmd_t pte)
{
	return pmd_flags(pte) & _PAGE_PSE;
}

#ifdef CONFIG_TRANSPARENT_HUGEPAGE
static inline int pmd_trans_splitting(pmd_t pmd)
{
	return pmd_val(pmd) & _PAGE_SPLITTING;
}

static inline int pmd_trans_huge(pmd_t pmd)
{
	return pmd_val(pmd) & _PAGE_PSE;
}

static inline int has_transparent_hugepage(void)
{
	return cpu_has_pse;
}
#endif /* CONFIG_TRANSPARENT_HUGEPAGE */

static inline pte_t pte_set_flags(pte_t pte, pteval_t set)
{
	pteval_t v = native_pte_val(pte);

	return native_make_pte(v | set);
}

static inline pte_t pte_clear_flags(pte_t pte, pteval_t clear)
{
	pteval_t v = native_pte_val(pte);

	return native_make_pte(v & ~clear);
}

static inline pte_t pte_mkclean(pte_t pte)
{
	return pte_clear_flags(pte, _PAGE_DIRTY);
}

static inline pte_t pte_mkold(pte_t pte)
{
	return pte_clear_flags(pte, _PAGE_ACCESSED);
}

static inline pte_t pte_wrprotect(pte_t pte)
{
	return pte_clear_flags(pte, _PAGE_RW);
}

static inline pte_t pte_mkexec(pte_t pte)
{
	return pte_clear_flags(pte, _PAGE_NX);
}

static inline pte_t pte_mkdirty(pte_t pte)
{
	return pte_set_flags(pte, _PAGE_DIRTY);
}

static inline pte_t pte_mkyoung(pte_t pte)
{
	return pte_set_flags(pte, _PAGE_ACCESSED);
}

static inline pte_t pte_mkwrite(pte_t pte)
{
	return pte_set_flags(pte, _PAGE_RW);
}

static inline pte_t pte_mkhuge(pte_t pte)
{
	return pte_set_flags(pte, _PAGE_PSE);
}

static inline pte_t pte_clrhuge(pte_t pte)
{
	return pte_clear_flags(pte, _PAGE_PSE);
}

static inline pte_t pte_mkglobal(pte_t pte)
{
	return pte_set_flags(pte, _PAGE_GLOBAL);
}

static inline pte_t pte_clrglobal(pte_t pte)
{
	return pte_clear_flags(pte, _PAGE_GLOBAL);
}

static inline pte_t pte_mkspecial(pte_t pte)
{
	return pte_set_flags(pte, _PAGE_SPECIAL);
}

static inline pmd_t pmd_set_flags(pmd_t pmd, pmdval_t set)
{
	pmdval_t v = native_pmd_val(pmd);

	return __pmd(v | set);
}

static inline pmd_t pmd_clear_flags(pmd_t pmd, pmdval_t clear)
{
	pmdval_t v = native_pmd_val(pmd);

	return __pmd(v & ~clear);
}

static inline pmd_t pmd_mkold(pmd_t pmd)
{
	return pmd_clear_flags(pmd, _PAGE_ACCESSED);
}

static inline pmd_t pmd_wrprotect(pmd_t pmd)
{
	return pmd_clear_flags(pmd, _PAGE_RW);
}

static inline pmd_t pmd_mkdirty(pmd_t pmd)
{
	return pmd_set_flags(pmd, _PAGE_DIRTY);
}

static inline pmd_t pmd_mkhuge(pmd_t pmd)
{
	return pmd_set_flags(pmd, _PAGE_PSE);
}

static inline pmd_t pmd_mkyoung(pmd_t pmd)
{
	return pmd_set_flags(pmd, _PAGE_ACCESSED);
}

static inline pmd_t pmd_mkwrite(pmd_t pmd)
{
	return pmd_set_flags(pmd, _PAGE_RW);
}

static inline pmd_t pmd_mknotpresent(pmd_t pmd)
{
	return pmd_clear_flags(pmd, _PAGE_PRESENT);
}

/*
 * Mask out unsupported bits in a present pgprot.  Non-present pgprots
 * can use those bits for other purposes, so leave them be.
 */
static inline pgprotval_t massage_pgprot(pgprot_t pgprot)
{
	pgprotval_t protval = pgprot_val(pgprot);

	if (protval & _PAGE_PRESENT)
		protval &= __supported_pte_mask;

	return protval;
}

static inline pte_t pfn_pte(unsigned long page_nr, pgprot_t pgprot)
{
	return __pte(((phys_addr_t)page_nr << PAGE_SHIFT) |
		     massage_pgprot(pgprot));
}

static inline pmd_t pfn_pmd(unsigned long page_nr, pgprot_t pgprot)
{
	return __pmd(((phys_addr_t)page_nr << PAGE_SHIFT) |
		     massage_pgprot(pgprot));
}

static inline pte_t pte_modify(pte_t pte, pgprot_t newprot)
{
	pteval_t val = pte_val(pte);

	/*
	 * Chop off the NX bit (if present), and add the NX portion of
	 * the newprot (if present):
	 */
	val &= _PAGE_CHG_MASK;
	val |= massage_pgprot(newprot) & ~_PAGE_CHG_MASK;

	return __pte(val);
}

static inline pmd_t pmd_modify(pmd_t pmd, pgprot_t newprot)
{
	pmdval_t val = pmd_val(pmd);

	val &= _HPAGE_CHG_MASK;
	val |= massage_pgprot(newprot) & ~_HPAGE_CHG_MASK;

	return __pmd(val);
}

/* mprotect needs to preserve PAT bits when updating vm_page_prot */
#define pgprot_modify pgprot_modify
static inline pgprot_t pgprot_modify(pgprot_t oldprot, pgprot_t newprot)
{
	pgprotval_t preservebits = pgprot_val(oldprot) & _PAGE_CHG_MASK;
	pgprotval_t addbits = pgprot_val(newprot);
	return __pgprot(preservebits | addbits);
}

#define pte_pgprot(x) __pgprot(pte_flags(x) & PTE_FLAGS_MASK)

#define canon_pgprot(p) __pgprot(massage_pgprot(p))

static inline int is_new_memtype_allowed(u64 paddr, unsigned long size,
					 unsigned long flags,
					 unsigned long new_flags)
{
	/*
	 * PAT type is always WB for untracked ranges, so no need to check.
	 */
	if (x86_platform.is_untracked_pat_range(paddr, paddr + size))
		return 1;

	/*
	 * Certain new memtypes are not allowed with certain
	 * requested memtype:
	 * - request is uncached, return cannot be write-back
	 * - request is write-combine, return cannot be write-back
	 */
	if ((flags == _PAGE_CACHE_UC_MINUS &&
	     new_flags == _PAGE_CACHE_WB) ||
	    (flags == _PAGE_CACHE_WC &&
	     new_flags == _PAGE_CACHE_WB)) {
		return 0;
	}

	return 1;
}

pmd_t *populate_extra_pmd(unsigned long vaddr);
pte_t *populate_extra_pte(unsigned long vaddr);
#endif	/* __ASSEMBLY__ */

#ifdef CONFIG_X86_32
# include <asm/pgtable_32.h>
#else
# include <asm/pgtable_64.h>
#endif

#ifndef __ASSEMBLY__
#include <linux/mm_types.h>
#include <linux/log2.h>

static inline int pte_none(pte_t pte)
{
	return !pte.pte;
}

#define __HAVE_ARCH_PTE_SAME
static inline int pte_same(pte_t a, pte_t b)
{
	return a.pte == b.pte;
}

static inline int pte_present(pte_t a)
{
	return pte_flags(a) & (_PAGE_PRESENT | _PAGE_PROTNONE |
			       _PAGE_NUMA);
}

#define pte_accessible pte_accessible
static inline int pte_accessible(pte_t a)
{
	return pte_flags(a) & _PAGE_PRESENT;
}

static inline int pte_hidden(pte_t pte)
{
	return pte_flags(pte) & _PAGE_HIDDEN;
}

static inline int pmd_present(pmd_t pmd)
{
	/*
	 * Checking for _PAGE_PSE is needed too because
	 * split_huge_page will temporarily clear the present bit (but
	 * the _PAGE_PSE flag will remain set at all times while the
	 * _PAGE_PRESENT bit is clear).
	 */
	return pmd_flags(pmd) & (_PAGE_PRESENT | _PAGE_PROTNONE | _PAGE_PSE |
				 _PAGE_NUMA);
}

static inline int pmd_none(pmd_t pmd)
{
	/* Only check low word on 32-bit platforms, since it might be
	   out of sync with upper half. */
	return (unsigned long)native_pmd_val(pmd) == 0;
}

static inline unsigned long pmd_page_vaddr(pmd_t pmd)
{
	return (unsigned long)__va(pmd_val(pmd) & PTE_PFN_MASK);
}

/*
 * Currently stuck as a macro due to indirect forward reference to
 * linux/mmzone.h's __section_mem_map_addr() definition:
 */
#define pmd_page(pmd)	pfn_to_page((pmd_val(pmd) & PTE_PFN_MASK) >> PAGE_SHIFT)

/*
 * the pmd page can be thought of an array like this: pmd_t[PTRS_PER_PMD]
 *
 * this macro returns the index of the entry in the pmd page which would
 * control the given virtual address
 */
static inline unsigned long pmd_index(unsigned long address)
{
	return (address >> PMD_SHIFT) & (PTRS_PER_PMD - 1);
}

/*
 * Conversion functions: convert a page and protection to a page entry,
 * and a page entry and page directory to the page they refer to.
 *
 * (Currently stuck as a macro because of indirect forward reference
 * to linux/mm.h:page_to_nid())
 */
#define mk_pte(page, pgprot)   pfn_pte(page_to_pfn(page), (pgprot))

/*
 * the pte page can be thought of an array like this: pte_t[PTRS_PER_PTE]
 *
 * this function returns the index of the entry in the pte page which would
 * control the given virtual address
 */
static inline unsigned long pte_index(unsigned long address)
{
	return (address >> PAGE_SHIFT) & (PTRS_PER_PTE - 1);
}

static inline pte_t *pte_offset_kernel(pmd_t *pmd, unsigned long address)
{
	return (pte_t *)pmd_page_vaddr(*pmd) + pte_index(address);
}

static inline int pmd_bad(pmd_t pmd)
{
#ifdef CONFIG_NUMA_BALANCING
	/* pmd_numa check */
	if ((pmd_flags(pmd) & (_PAGE_NUMA|_PAGE_PRESENT)) == _PAGE_NUMA)
		return 0;
#endif
	return (pmd_flags(pmd) & ~_PAGE_USER) != _KERNPG_TABLE;
}

static inline unsigned long pages_to_mb(unsigned long npg)
{
	return npg >> (20 - PAGE_SHIFT);
}

#define io_remap_pfn_range(vma, vaddr, pfn, size, prot)	\
	remap_pfn_range(vma, vaddr, pfn, size, prot)

#if PAGETABLE_LEVELS > 2
static inline int pud_none(pud_t pud)
{
	return native_pud_val(pud) == 0;
}

static inline int pud_present(pud_t pud)
{
	return pud_flags(pud) & _PAGE_PRESENT;
}

static inline unsigned long pud_page_vaddr(pud_t pud)
{
	return (unsigned long)__va((unsigned long)pud_val(pud) & PTE_PFN_MASK);
}

/*
 * Currently stuck as a macro due to indirect forward reference to
 * linux/mmzone.h's __section_mem_map_addr() definition:
 */
#define pud_page(pud)		pfn_to_page(pud_val(pud) >> PAGE_SHIFT)

/* Find an entry in the second-level page table.. */
static inline pmd_t *pmd_offset(pud_t *pud, unsigned long address)
{
	return (pmd_t *)pud_page_vaddr(*pud) + pmd_index(address);
}

static inline int pud_large(pud_t pud)
{
	return (pud_val(pud) & (_PAGE_PSE | _PAGE_PRESENT)) ==
		(_PAGE_PSE | _PAGE_PRESENT);
}

static inline int pud_bad(pud_t pud)
{
	return (pud_flags(pud) & ~(_KERNPG_TABLE | _PAGE_USER)) != 0;
}
#else
static inline int pud_large(pud_t pud)
{
	return 0;
}
#endif	/* PAGETABLE_LEVELS > 2 */

#if PAGETABLE_LEVELS > 3
static inline int pgd_present(pgd_t pgd)
{
	return pgd_flags(pgd) & _PAGE_PRESENT;
}

static inline unsigned long pgd_page_vaddr(pgd_t pgd)
{
	return (unsigned long)__va((unsigned long)pgd_val(pgd) & PTE_PFN_MASK);
}

/*
 * Currently stuck as a macro due to indirect forward reference to
 * linux/mmzone.h's __section_mem_map_addr() definition:
 */
#define pgd_page(pgd)		pfn_to_page(pgd_val(pgd) >> PAGE_SHIFT)

/* to find an entry in a page-table-directory. */
static inline unsigned long pud_index(unsigned long address)
{
	return (address >> PUD_SHIFT) & (PTRS_PER_PUD - 1);
}

static inline pud_t *pud_offset(pgd_t *pgd, unsigned long address)
{
	return (pud_t *)pgd_page_vaddr(*pgd) + pud_index(address);
}

static inline int pgd_bad(pgd_t pgd)
{
	return (pgd_flags(pgd) & ~_PAGE_USER) != _KERNPG_TABLE;
}

static inline int pgd_none(pgd_t pgd)
{
	return !native_pgd_val(pgd);
}
#endif	/* PAGETABLE_LEVELS > 3 */

#endif	/* __ASSEMBLY__ */

/*
 * the pgd page can be thought of an array like this: pgd_t[PTRS_PER_PGD]
 *
 * this macro returns the index of the entry in the pgd page which would
 * control the given virtual address
 */
#define pgd_index(address) (((address) >> PGDIR_SHIFT) & (PTRS_PER_PGD - 1))

/*
 * pgd_offset() returns a (pgd_t *)
 * pgd_index() is used get the offset into the pgd page's array of pgd_t's;
 */
#define pgd_offset(mm, address) ((mm)->pgd + pgd_index((address)))
/*
 * a shortcut which implies the use of the kernel's pgd, instead
 * of a process's
 */
#define pgd_offset_k(address) pgd_offset(&init_mm, (address))


#define KERNEL_PGD_BOUNDARY	pgd_index(PAGE_OFFSET)
#define KERNEL_PGD_PTRS		(PTRS_PER_PGD - KERNEL_PGD_BOUNDARY)

#ifndef __ASSEMBLY__

extern int direct_gbpages;
void init_mem_mapping(void);
void early_alloc_pgt_buf(void);

/* local pte updates need not use xchg for locking */
static inline pte_t native_local_ptep_get_and_clear(pte_t *ptep)
{
	pte_t res = *ptep;

	/* Pure native function needs no input for mm, addr */
	native_pte_clear(NULL, 0, ptep);
	return res;
}

static inline pmd_t native_local_pmdp_get_and_clear(pmd_t *pmdp)
{
	pmd_t res = *pmdp;

	native_pmd_clear(pmdp);
	return res;
}

static inline void native_set_pte_at(struct mm_struct *mm, unsigned long addr,
				     pte_t *ptep , pte_t pte)
{
	native_set_pte(ptep, pte);
}

static inline void native_set_pmd_at(struct mm_struct *mm, unsigned long addr,
				     pmd_t *pmdp , pmd_t pmd)
{
	native_set_pmd(pmdp, pmd);
}

#ifndef CONFIG_PARAVIRT
/*
 * Rules for using pte_update - it must be called after any PTE update which
 * has not been done using the set_pte / clear_pte interfaces.  It is used by
 * shadow mode hypervisors to resynchronize the shadow page tables.  Kernel PTE
 * updates should either be sets, clears, or set_pte_atomic for P->P
 * transitions, which means this hook should only be called for user PTEs.
 * This hook implies a P->P protection or access change has taken place, which
 * requires a subsequent TLB flush.  The notification can optionally be delayed
 * until the TLB flush event by using the pte_update_defer form of the
 * interface, but care must be taken to assure that the flush happens while
 * still holding the same page table lock so that the shadow and primary pages
 * do not become out of sync on SMP.
 */
#define pte_update(mm, addr, ptep)		do { } while (0)
#define pte_update_defer(mm, addr, ptep)	do { } while (0)
#endif

/*
 * We only update the dirty/accessed state if we set
 * the dirty bit by hand in the kernel, since the hardware
 * will do the accessed bit for us, and we don't want to
 * race with other CPU's that might be updating the dirty
 * bit at the same time.
 */
struct vm_area_struct;

#define  __HAVE_ARCH_PTEP_SET_ACCESS_FLAGS
extern int ptep_set_access_flags(struct vm_area_struct *vma,
				 unsigned long address, pte_t *ptep,
				 pte_t entry, int dirty);

#define __HAVE_ARCH_PTEP_TEST_AND_CLEAR_YOUNG
extern int ptep_test_and_clear_young(struct vm_area_struct *vma,
				     unsigned long addr, pte_t *ptep);

#define __HAVE_ARCH_PTEP_CLEAR_YOUNG_FLUSH
extern int ptep_clear_flush_young(struct vm_area_struct *vma,
				  unsigned long address, pte_t *ptep);

#define __HAVE_ARCH_PTEP_GET_AND_CLEAR
static inline pte_t ptep_get_and_clear(struct mm_struct *mm, unsigned long addr,
				       pte_t *ptep)
{
	pte_t pte = native_ptep_get_and_clear(ptep);
	pte_update(mm, addr, ptep);
	return pte;
}

#define __HAVE_ARCH_PTEP_GET_AND_CLEAR_FULL
static inline pte_t ptep_get_and_clear_full(struct mm_struct *mm,
					    unsigned long addr, pte_t *ptep,
					    int full)
{
	pte_t pte;
	if (full) {
		/*
		 * Full address destruction in progress; paravirt does not
		 * care about updates and native needs no locking
		 */
		pte = native_local_ptep_get_and_clear(ptep);
	} else {
		pte = ptep_get_and_clear(mm, addr, ptep);
	}
	return pte;
}

#define __HAVE_ARCH_PTEP_SET_WRPROTECT
static inline void ptep_set_wrprotect(struct mm_struct *mm,
				      unsigned long addr, pte_t *ptep)
{
	clear_bit(_PAGE_BIT_RW, (unsigned long *)&ptep->pte);
	pte_update(mm, addr, ptep);
}

#define flush_tlb_fix_spurious_fault(vma, address) do { } while (0)

#define mk_pmd(page, pgprot)   pfn_pmd(page_to_pfn(page), (pgprot))

#define  __HAVE_ARCH_PMDP_SET_ACCESS_FLAGS
extern int pmdp_set_access_flags(struct vm_area_struct *vma,
				 unsigned long address, pmd_t *pmdp,
				 pmd_t entry, int dirty);

#define __HAVE_ARCH_PMDP_TEST_AND_CLEAR_YOUNG
extern int pmdp_test_and_clear_young(struct vm_area_struct *vma,
				     unsigned long addr, pmd_t *pmdp);

#define __HAVE_ARCH_PMDP_CLEAR_YOUNG_FLUSH
extern int pmdp_clear_flush_young(struct vm_area_struct *vma,
				  unsigned long address, pmd_t *pmdp);


#define __HAVE_ARCH_PMDP_SPLITTING_FLUSH
extern void pmdp_splitting_flush(struct vm_area_struct *vma,
				 unsigned long addr, pmd_t *pmdp);

#define __HAVE_ARCH_PMD_WRITE
static inline int pmd_write(pmd_t pmd)
{
	return pmd_flags(pmd) & _PAGE_RW;
}

#define __HAVE_ARCH_PMDP_GET_AND_CLEAR
static inline pmd_t pmdp_get_and_clear(struct mm_struct *mm, unsigned long addr,
				       pmd_t *pmdp)
{
	pmd_t pmd = native_pmdp_get_and_clear(pmdp);
	pmd_update(mm, addr, pmdp);
	return pmd;
}

#define __HAVE_ARCH_PMDP_SET_WRPROTECT
static inline void pmdp_set_wrprotect(struct mm_struct *mm,
				      unsigned long addr, pmd_t *pmdp)
{
	clear_bit(_PAGE_BIT_RW, (unsigned long *)pmdp);
	pmd_update(mm, addr, pmdp);
}

/*
 * clone_pgd_range(pgd_t *dst, pgd_t *src, int count);
 *
 *  dst - pointer to pgd range anwhere on a pgd page
 *  src - ""
 *  count - the number of pgds to copy.
 *
 * dst and src can be on the same page, but the range must not overlap,
 * and must not cross a page boundary.
 */
static inline void clone_pgd_range(pgd_t *dst, pgd_t *src, int count)
{
       memcpy(dst, src, count * sizeof(pgd_t));
}

<<<<<<< HEAD
/*
 * The x86 doesn't have any external MMU info: the kernel page
 * tables contain all the necessary information.
 */
static inline void update_mmu_cache(struct vm_area_struct *vma,
		unsigned long addr, pte_t *ptep)
{
}
static inline void update_mmu_cache_pmd(struct vm_area_struct *vma,
		unsigned long addr, pmd_t *pmd)
{
=======
#define PTE_SHIFT ilog2(PTRS_PER_PTE)
static inline int page_level_shift(enum pg_level level)
{
	return (PAGE_SHIFT - PTE_SHIFT) + level * PTE_SHIFT;
}
static inline unsigned long page_level_size(enum pg_level level)
{
	return 1UL << page_level_shift(level);
}
static inline unsigned long page_level_mask(enum pg_level level)
{
	return ~(page_level_size(level) - 1);
>>>>>>> 0da3e7f5
}

#include <asm-generic/pgtable.h>
#endif	/* __ASSEMBLY__ */

#endif /* _ASM_X86_PGTABLE_H */<|MERGE_RESOLUTION|>--- conflicted
+++ resolved
@@ -789,7 +789,20 @@
        memcpy(dst, src, count * sizeof(pgd_t));
 }
 
-<<<<<<< HEAD
+#define PTE_SHIFT ilog2(PTRS_PER_PTE)
+static inline int page_level_shift(enum pg_level level)
+{
+	return (PAGE_SHIFT - PTE_SHIFT) + level * PTE_SHIFT;
+}
+static inline unsigned long page_level_size(enum pg_level level)
+{
+	return 1UL << page_level_shift(level);
+}
+static inline unsigned long page_level_mask(enum pg_level level)
+{
+	return ~(page_level_size(level) - 1);
+}
+
 /*
  * The x86 doesn't have any external MMU info: the kernel page
  * tables contain all the necessary information.
@@ -801,20 +814,6 @@
 static inline void update_mmu_cache_pmd(struct vm_area_struct *vma,
 		unsigned long addr, pmd_t *pmd)
 {
-=======
-#define PTE_SHIFT ilog2(PTRS_PER_PTE)
-static inline int page_level_shift(enum pg_level level)
-{
-	return (PAGE_SHIFT - PTE_SHIFT) + level * PTE_SHIFT;
-}
-static inline unsigned long page_level_size(enum pg_level level)
-{
-	return 1UL << page_level_shift(level);
-}
-static inline unsigned long page_level_mask(enum pg_level level)
-{
-	return ~(page_level_size(level) - 1);
->>>>>>> 0da3e7f5
 }
 
 #include <asm-generic/pgtable.h>
