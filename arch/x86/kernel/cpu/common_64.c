#include <linux/init.h>
#include <linux/kernel.h>
#include <linux/sched.h>
#include <linux/string.h>
#include <linux/bootmem.h>
#include <linux/bitops.h>
#include <linux/module.h>
#include <linux/kgdb.h>
#include <linux/topology.h>
#include <linux/delay.h>
#include <linux/smp.h>
#include <linux/percpu.h>
#include <asm/i387.h>
#include <asm/msr.h>
#include <asm/io.h>
#include <asm/linkage.h>
#include <asm/mmu_context.h>
#include <asm/mtrr.h>
#include <asm/mce.h>
#include <asm/pat.h>
#include <asm/asm.h>
#include <asm/numa.h>
#ifdef CONFIG_X86_LOCAL_APIC
#include <asm/mpspec.h>
#include <asm/apic.h>
#include <mach_apic.h>
#endif
#include <asm/pda.h>
#include <asm/pgtable.h>
#include <asm/processor.h>
#include <asm/desc.h>
#include <asm/atomic.h>
#include <asm/proto.h>
#include <asm/sections.h>
#include <asm/setup.h>
#include <asm/genapic.h>

#include "cpu.h"

static struct cpu_dev *this_cpu __cpuinitdata;

/* We need valid kernel segments for data and code in long mode too
 * IRET will check the segment types  kkeil 2000/10/28
 * Also sysret mandates a special GDT layout
 */
/* The TLS descriptors are currently at a different place compared to i386.
   Hopefully nobody expects them at a fixed place (Wine?) */
DEFINE_PER_CPU(struct gdt_page, gdt_page) = { .gdt = {
	[GDT_ENTRY_KERNEL32_CS] = { { { 0x0000ffff, 0x00cf9b00 } } },
	[GDT_ENTRY_KERNEL_CS] = { { { 0x0000ffff, 0x00af9b00 } } },
	[GDT_ENTRY_KERNEL_DS] = { { { 0x0000ffff, 0x00cf9300 } } },
	[GDT_ENTRY_DEFAULT_USER32_CS] = { { { 0x0000ffff, 0x00cffb00 } } },
	[GDT_ENTRY_DEFAULT_USER_DS] = { { { 0x0000ffff, 0x00cff300 } } },
	[GDT_ENTRY_DEFAULT_USER_CS] = { { { 0x0000ffff, 0x00affb00 } } },
} };
EXPORT_PER_CPU_SYMBOL_GPL(gdt_page);

__u32 cleared_cpu_caps[NCAPINTS] __cpuinitdata;

/* Current gdt points %fs at the "master" per-cpu area: after this,
 * it's on the real one. */
void switch_to_new_gdt(void)
{
	struct desc_ptr gdt_descr;

	gdt_descr.address = (long)get_cpu_gdt_table(smp_processor_id());
	gdt_descr.size = GDT_SIZE - 1;
	load_gdt(&gdt_descr);
}

static struct cpu_dev *cpu_devs[X86_VENDOR_NUM] = {};

static void __cpuinit default_init(struct cpuinfo_x86 *c)
{
	display_cacheinfo(c);
}

static struct cpu_dev __cpuinitdata default_cpu = {
	.c_init	= default_init,
	.c_vendor = "Unknown",
	.c_x86_vendor = X86_VENDOR_UNKNOWN,
};

int __cpuinit get_model_name(struct cpuinfo_x86 *c)
{
	unsigned int *v;
	char *p, *q;

	if (c->extended_cpuid_level < 0x80000004)
		return 0;

	v = (unsigned int *) c->x86_model_id;
	cpuid(0x80000002, &v[0], &v[1], &v[2], &v[3]);
	cpuid(0x80000003, &v[4], &v[5], &v[6], &v[7]);
	cpuid(0x80000004, &v[8], &v[9], &v[10], &v[11]);
	c->x86_model_id[48] = 0;

	/* Intel chips right-justify this string for some dumb reason;
	   undo that brain damage */
	p = q = &c->x86_model_id[0];
	while (*p == ' ')
	     p++;
	if (p != q) {
	     while (*p)
		  *q++ = *p++;
	     while (q <= &c->x86_model_id[48])
		  *q++ = '\0';	/* Zero-pad the rest */
	}

	return 1;
}


void __cpuinit display_cacheinfo(struct cpuinfo_x86 *c)
{
	unsigned int n, dummy, ebx, ecx, edx, l2size;

	n = c->extended_cpuid_level;

	if (n >= 0x80000005) {
		cpuid(0x80000005, &dummy, &ebx, &ecx, &edx);
		printk(KERN_INFO "CPU: L1 I Cache: %dK (%d bytes/line), D cache %dK (%d bytes/line)\n",
				edx>>24, edx&0xFF, ecx>>24, ecx&0xFF);
		c->x86_cache_size = (ecx>>24) + (edx>>24);
		/* On K8 L1 TLB is inclusive, so don't count it */
		c->x86_tlbsize = 0;
	}

	if (n < 0x80000006)	/* Some chips just has a large L1. */
		return;

	cpuid(0x80000006, &dummy, &ebx, &ecx, &edx);
	l2size = ecx >> 16;
	c->x86_tlbsize += ((ebx >> 16) & 0xfff) + (ebx & 0xfff);

	c->x86_cache_size = l2size;

	printk(KERN_INFO "CPU: L2 Cache: %dK (%d bytes/line)\n",
			l2size, ecx & 0xFF);
}

void __cpuinit detect_ht(struct cpuinfo_x86 *c)
{
#ifdef CONFIG_SMP
	u32 eax, ebx, ecx, edx;
	int index_msb, core_bits;

<<<<<<< HEAD
=======
	if (cpu_has(c, X86_FEATURE_XTOPOLOGY))
		return;

	cpuid(1, &eax, &ebx, &ecx, &edx);


>>>>>>> aa3341a1
	if (!cpu_has(c, X86_FEATURE_HT))
		return;
	if (cpu_has(c, X86_FEATURE_CMP_LEGACY))
		goto out;

	cpuid(1, &eax, &ebx, &ecx, &edx);

	smp_num_siblings = (ebx & 0xff0000) >> 16;

	if (smp_num_siblings == 1) {
		printk(KERN_INFO  "CPU: Hyper-Threading is disabled\n");
	} else if (smp_num_siblings > 1) {

		if (smp_num_siblings > NR_CPUS) {
			printk(KERN_WARNING "CPU: Unsupported number of siblings %d",
					smp_num_siblings);
			smp_num_siblings = 1;
			return;
		}

		index_msb = get_count_order(smp_num_siblings);
		c->phys_proc_id = phys_pkg_id(index_msb);

		smp_num_siblings = smp_num_siblings / c->x86_max_cores;

		index_msb = get_count_order(smp_num_siblings);

		core_bits = get_count_order(c->x86_max_cores);

		c->cpu_core_id = phys_pkg_id(index_msb) &
					       ((1 << core_bits) - 1);
	}

out:
	if ((c->x86_max_cores * smp_num_siblings) > 1) {
		printk(KERN_INFO  "CPU: Physical Processor ID: %d\n",
		       c->phys_proc_id);
		printk(KERN_INFO  "CPU: Processor Core ID: %d\n",
		       c->cpu_core_id);
	}
#endif
}

static void __cpuinit get_cpu_vendor(struct cpuinfo_x86 *c)
{
	char *v = c->x86_vendor_id;
	int i;
	static int printed;

	for (i = 0; i < X86_VENDOR_NUM; i++) {
		if (!cpu_devs[i])
			break;

		if (!strcmp(v, cpu_devs[i]->c_ident[0]) ||
		    (cpu_devs[i]->c_ident[1] &&
		     !strcmp(v, cpu_devs[i]->c_ident[1]))) {
			this_cpu = cpu_devs[i];
			c->x86_vendor = this_cpu->c_x86_vendor;
			return;
		}
	}

	if (!printed) {
		printed++;
		printk(KERN_ERR "CPU: Vendor unknown, using generic init.\n");
		printk(KERN_ERR "CPU: Your system may be unstable.\n");
	}

<<<<<<< HEAD
	c->x86_vendor = X86_VENDOR_UNKNOWN;
	this_cpu = &default_cpu;
=======
static void __init early_cpu_support_print(void)
{
	int i,j;
	struct cpu_dev *cpu_devx;

	printk("KERNEL supported cpus:\n");
	for (i = 0; i < X86_VENDOR_NUM; i++) {
		cpu_devx = cpu_devs[i];
		if (!cpu_devx)
			continue;
		for (j = 0; j < 2; j++) {
			if (!cpu_devx->c_ident[j])
				continue;
			printk("  %s %s\n", cpu_devx->c_vendor,
				cpu_devx->c_ident[j]);
		}
	}
}

/*
 * The NOPL instruction is supposed to exist on all CPUs with
 * family >= 6, unfortunately, that's not true in practice because
 * of early VIA chips and (more importantly) broken virtualizers that
 * are not easy to detect.  Hence, probe for it based on first
 * principles.
 *
 * Note: no 64-bit chip is known to lack these, but put the code here
 * for consistency with 32 bits, and to make it utterly trivial to
 * diagnose the problem should it ever surface.
 */
static void __cpuinit detect_nopl(struct cpuinfo_x86 *c)
{
	const u32 nopl_signature = 0x888c53b1; /* Random number */
	u32 has_nopl = nopl_signature;

	clear_cpu_cap(c, X86_FEATURE_NOPL);
	if (c->x86 >= 6) {
		asm volatile("\n"
			     "1:      .byte 0x0f,0x1f,0xc0\n" /* nopl %eax */
			     "2:\n"
			     "        .section .fixup,\"ax\"\n"
			     "3:      xor %0,%0\n"
			     "        jmp 2b\n"
			     "        .previous\n"
			     _ASM_EXTABLE(1b,3b)
			     : "+a" (has_nopl));

		if (has_nopl == nopl_signature)
			set_cpu_cap(c, X86_FEATURE_NOPL);
	}
}

static void __cpuinit early_identify_cpu(struct cpuinfo_x86 *c);

void __init early_cpu_init(void)
{
        struct cpu_vendor_dev *cvdev;

        for (cvdev = __x86cpuvendor_start ;
             cvdev < __x86cpuvendor_end   ;
             cvdev++)
                cpu_devs[cvdev->vendor] = cvdev->cpu_dev;
	early_cpu_support_print();
	early_identify_cpu(&boot_cpu_data);
>>>>>>> aa3341a1
}

void __cpuinit cpu_detect(struct cpuinfo_x86 *c)
{
	/* Get vendor name */
	cpuid(0x00000000, (unsigned int *)&c->cpuid_level,
	      (unsigned int *)&c->x86_vendor_id[0],
	      (unsigned int *)&c->x86_vendor_id[8],
	      (unsigned int *)&c->x86_vendor_id[4]);

	c->x86 = 4;
	/* Intel-defined flags: level 0x00000001 */
	if (c->cpuid_level >= 0x00000001) {
		u32 junk, tfms, cap0, misc;
		cpuid(0x00000001, &tfms, &misc, &junk, &cap0);
		c->x86 = (tfms >> 8) & 0xf;
		c->x86_model = (tfms >> 4) & 0xf;
		c->x86_mask = tfms & 0xf;
		if (c->x86 == 0xf)
			c->x86 += (tfms >> 20) & 0xff;
		if (c->x86 >= 0x6)
			c->x86_model += ((tfms >> 16) & 0xf) << 4;
		if (cap0 & (1<<19)) {
			c->x86_clflush_size = ((misc >> 8) & 0xff) * 8;
			c->x86_cache_alignment = c->x86_clflush_size;
		}
	}
}


static void __cpuinit get_cpu_cap(struct cpuinfo_x86 *c)
{
	u32 tfms, xlvl;
	u32 ebx;

	/* Intel-defined flags: level 0x00000001 */
	if (c->cpuid_level >= 0x00000001) {
		u32 capability, excap;

		cpuid(0x00000001, &tfms, &ebx, &excap, &capability);
		c->x86_capability[0] = capability;
		c->x86_capability[4] = excap;
	}

	/* AMD-defined flags: level 0x80000001 */
	xlvl = cpuid_eax(0x80000000);
	c->extended_cpuid_level = xlvl;
	if ((xlvl & 0xffff0000) == 0x80000000) {
		if (xlvl >= 0x80000001) {
			c->x86_capability[1] = cpuid_edx(0x80000001);
			c->x86_capability[6] = cpuid_ecx(0x80000001);
		}
	}

	/* Transmeta-defined flags: level 0x80860001 */
	xlvl = cpuid_eax(0x80860000);
	if ((xlvl & 0xffff0000) == 0x80860000) {
		/* Don't set x86_cpuid_level here for now to not confuse. */
		if (xlvl >= 0x80860001)
			c->x86_capability[2] = cpuid_edx(0x80860001);
	}

	if (c->extended_cpuid_level >= 0x80000007)
		c->x86_power = cpuid_edx(0x80000007);

	if (c->extended_cpuid_level >= 0x80000008) {
		u32 eax = cpuid_eax(0x80000008);

		c->x86_virt_bits = (eax >> 8) & 0xff;
		c->x86_phys_bits = eax & 0xff;
	}
}

/* Do some early cpuid on the boot CPU to get some parameter that are
   needed before check_bugs. Everything advanced is in identify_cpu
   below. */
static void __init early_identify_cpu(struct cpuinfo_x86 *c)
{

	c->x86_clflush_size = 64;
	c->x86_cache_alignment = c->x86_clflush_size;

	memset(&c->x86_capability, 0, sizeof c->x86_capability);

<<<<<<< HEAD
	c->extended_cpuid_level = 0;

	cpu_detect(c);

	get_cpu_vendor(c);

	get_cpu_cap(c);

	if (this_cpu->c_early_init)
		this_cpu->c_early_init(c);
=======
	detect_nopl(c);

	if (c->x86_vendor != X86_VENDOR_UNKNOWN &&
	    cpu_devs[c->x86_vendor]->c_early_init)
		cpu_devs[c->x86_vendor]->c_early_init(c);
>>>>>>> aa3341a1

	validate_pat_support(c);
}

void __init early_cpu_init(void)
{
	struct cpu_dev **cdev;
	int count = 0;

	printk("KERNEL supported cpus:\n");
	for (cdev = __x86_cpu_dev_start; cdev < __x86_cpu_dev_end; cdev++) {
		struct cpu_dev *cpudev = *cdev;
		unsigned int j;

		if (count >= X86_VENDOR_NUM)
			break;
		cpu_devs[count] = cpudev;
		count++;

		for (j = 0; j < 2; j++) {
			if (!cpudev->c_ident[j])
				continue;
			printk("  %s %s\n", cpudev->c_vendor,
				cpudev->c_ident[j]);
		}
	}

	early_identify_cpu(&boot_cpu_data);
}

/*
 * The NOPL instruction is supposed to exist on all CPUs with
 * family >= 6, unfortunately, that's not true in practice because
 * of early VIA chips and (more importantly) broken virtualizers that
 * are not easy to detect.  Hence, probe for it based on first
 * principles.
 *
 * Note: no 64-bit chip is known to lack these, but put the code here
 * for consistency with 32 bits, and to make it utterly trivial to
 * diagnose the problem should it ever surface.
 */
static void __cpuinit detect_nopl(struct cpuinfo_x86 *c)
{
	const u32 nopl_signature = 0x888c53b1; /* Random number */
	u32 has_nopl = nopl_signature;

	clear_cpu_cap(c, X86_FEATURE_NOPL);
	if (c->x86 >= 6) {
		asm volatile("\n"
			     "1:      .byte 0x0f,0x1f,0xc0\n" /* nopl %eax */
			     "2:\n"
			     "        .section .fixup,\"ax\"\n"
			     "3:      xor %0,%0\n"
			     "        jmp 2b\n"
			     "        .previous\n"
			     _ASM_EXTABLE(1b,3b)
			     : "+a" (has_nopl));

		if (has_nopl == nopl_signature)
			set_cpu_cap(c, X86_FEATURE_NOPL);
	}
}

static void __cpuinit generic_identify(struct cpuinfo_x86 *c)
{
	c->extended_cpuid_level = 0;

	cpu_detect(c);

	get_cpu_vendor(c);

	get_cpu_cap(c);

	c->initial_apicid = (cpuid_ebx(1) >> 24) & 0xff;
#ifdef CONFIG_SMP
	c->phys_proc_id = c->initial_apicid;
#endif

	if (c->extended_cpuid_level >= 0x80000004)
		get_model_name(c); /* Default name */

	init_scattered_cpuid_features(c);
	detect_nopl(c);
}

/*
 * This does the hard work of actually picking apart the CPU stuff...
 */
static void __cpuinit identify_cpu(struct cpuinfo_x86 *c)
{
	int i;

	c->loops_per_jiffy = loops_per_jiffy;
	c->x86_cache_size = -1;
	c->x86_vendor = X86_VENDOR_UNKNOWN;
	c->x86_model = c->x86_mask = 0;	/* So far unknown... */
	c->x86_vendor_id[0] = '\0'; /* Unset */
	c->x86_model_id[0] = '\0';  /* Unset */
	c->x86_max_cores = 1;
	c->x86_coreid_bits = 0;
	c->x86_clflush_size = 64;
	c->x86_cache_alignment = c->x86_clflush_size;
	memset(&c->x86_capability, 0, sizeof c->x86_capability);

	generic_identify(c);

	c->apicid = phys_pkg_id(0);

	/*
	 * Vendor-specific initialization.  In this section we
	 * canonicalize the feature flags, meaning if there are
	 * features a certain CPU supports which CPUID doesn't
	 * tell us, CPUID claiming incorrect flags, or other bugs,
	 * we handle them here.
	 *
	 * At the end of this section, c->x86_capability better
	 * indicate the features this CPU genuinely supports!
	 */
	if (this_cpu->c_init)
		this_cpu->c_init(c);

	detect_ht(c);

	/*
	 * On SMP, boot_cpu_data holds the common feature set between
	 * all CPUs; so make sure that we indicate which features are
	 * common between the CPUs.  The first time this routine gets
	 * executed, c == &boot_cpu_data.
	 */
	if (c != &boot_cpu_data) {
		/* AND the already accumulated flags with these */
		for (i = 0; i < NCAPINTS; i++)
			boot_cpu_data.x86_capability[i] &= c->x86_capability[i];
	}

	/* Clear all flags overriden by options */
	for (i = 0; i < NCAPINTS; i++)
		c->x86_capability[i] &= ~cleared_cpu_caps[i];

#ifdef CONFIG_X86_MCE
	mcheck_init(c);
#endif
	select_idle_routine(c);

#ifdef CONFIG_NUMA
	numa_add_cpu(smp_processor_id());
#endif

}

void __init identify_boot_cpu(void)
{
	identify_cpu(&boot_cpu_data);
}

void __cpuinit identify_secondary_cpu(struct cpuinfo_x86 *c)
{
	BUG_ON(c == &boot_cpu_data);
	identify_cpu(c);
	mtrr_ap_init();
}

struct msr_range {
	unsigned min;
	unsigned max;
};

static struct msr_range msr_range_array[] __cpuinitdata = {
	{ 0x00000000, 0x00000418},
	{ 0xc0000000, 0xc000040b},
	{ 0xc0010000, 0xc0010142},
	{ 0xc0011000, 0xc001103b},
};

static void __cpuinit print_cpu_msr(void)
{
	unsigned index;
	u64 val;
	int i;
	unsigned index_min, index_max;

	for (i = 0; i < ARRAY_SIZE(msr_range_array); i++) {
		index_min = msr_range_array[i].min;
		index_max = msr_range_array[i].max;
		for (index = index_min; index < index_max; index++) {
			if (rdmsrl_amd_safe(index, &val))
				continue;
			printk(KERN_INFO " MSR%08x: %016llx\n", index, val);
		}
	}
}

static int show_msr __cpuinitdata;
static __init int setup_show_msr(char *arg)
{
	int num;

	get_option(&arg, &num);

	if (num > 0)
		show_msr = num;
	return 1;
}
__setup("show_msr=", setup_show_msr);

static __init int setup_noclflush(char *arg)
{
	setup_clear_cpu_cap(X86_FEATURE_CLFLSH);
	return 1;
}
__setup("noclflush", setup_noclflush);

void __cpuinit print_cpu_info(struct cpuinfo_x86 *c)
{
	if (c->x86_model_id[0])
		printk(KERN_CONT "%s", c->x86_model_id);

	if (c->x86_mask || c->cpuid_level >= 0)
		printk(KERN_CONT " stepping %02x\n", c->x86_mask);
	else
		printk(KERN_CONT "\n");

#ifdef CONFIG_SMP
	if (c->cpu_index < show_msr)
		print_cpu_msr();
#else
	if (show_msr)
		print_cpu_msr();
#endif
}

static __init int setup_disablecpuid(char *arg)
{
	int bit;
	if (get_option(&arg, &bit) && bit < NCAPINTS*32)
		setup_clear_cpu_cap(bit);
	else
		return 0;
	return 1;
}
__setup("clearcpuid=", setup_disablecpuid);

cpumask_t cpu_initialized __cpuinitdata = CPU_MASK_NONE;

struct x8664_pda **_cpu_pda __read_mostly;
EXPORT_SYMBOL(_cpu_pda);

struct desc_ptr idt_descr = { 256 * 16 - 1, (unsigned long) idt_table };

char boot_cpu_stack[IRQSTACKSIZE] __page_aligned_bss;

unsigned long __supported_pte_mask __read_mostly = ~0UL;
EXPORT_SYMBOL_GPL(__supported_pte_mask);

static int do_not_nx __cpuinitdata;

/* noexec=on|off
Control non executable mappings for 64bit processes.

on	Enable(default)
off	Disable
*/
static int __init nonx_setup(char *str)
{
	if (!str)
		return -EINVAL;
	if (!strncmp(str, "on", 2)) {
		__supported_pte_mask |= _PAGE_NX;
		do_not_nx = 0;
	} else if (!strncmp(str, "off", 3)) {
		do_not_nx = 1;
		__supported_pte_mask &= ~_PAGE_NX;
	}
	return 0;
}
early_param("noexec", nonx_setup);

int force_personality32;

/* noexec32=on|off
Control non executable heap for 32bit processes.
To control the stack too use noexec=off

on	PROT_READ does not imply PROT_EXEC for 32bit processes (default)
off	PROT_READ implies PROT_EXEC
*/
static int __init nonx32_setup(char *str)
{
	if (!strcmp(str, "on"))
		force_personality32 &= ~READ_IMPLIES_EXEC;
	else if (!strcmp(str, "off"))
		force_personality32 |= READ_IMPLIES_EXEC;
	return 1;
}
__setup("noexec32=", nonx32_setup);

void pda_init(int cpu)
{
	struct x8664_pda *pda = cpu_pda(cpu);

	/* Setup up data that may be needed in __get_free_pages early */
	loadsegment(fs, 0);
	loadsegment(gs, 0);
	/* Memory clobbers used to order PDA accessed */
	mb();
	wrmsrl(MSR_GS_BASE, pda);
	mb();

	pda->cpunumber = cpu;
	pda->irqcount = -1;
	pda->kernelstack = (unsigned long)stack_thread_info() -
				 PDA_STACKOFFSET + THREAD_SIZE;
	pda->active_mm = &init_mm;
	pda->mmu_state = 0;

	if (cpu == 0) {
		/* others are initialized in smpboot.c */
		pda->pcurrent = &init_task;
		pda->irqstackptr = boot_cpu_stack;
		pda->irqstackptr += IRQSTACKSIZE - 64;
	} else {
		if (!pda->irqstackptr) {
			pda->irqstackptr = (char *)
				__get_free_pages(GFP_ATOMIC, IRQSTACK_ORDER);
			if (!pda->irqstackptr)
				panic("cannot allocate irqstack for cpu %d",
				      cpu);
			pda->irqstackptr += IRQSTACKSIZE - 64;
		}

		if (pda->nodenumber == 0 && cpu_to_node(cpu) != NUMA_NO_NODE)
			pda->nodenumber = cpu_to_node(cpu);
	}
}

char boot_exception_stacks[(N_EXCEPTION_STACKS - 1) * EXCEPTION_STKSZ +
			   DEBUG_STKSZ] __page_aligned_bss;

extern asmlinkage void ignore_sysret(void);

/* May not be marked __init: used by software suspend */
void syscall_init(void)
{
	/*
	 * LSTAR and STAR live in a bit strange symbiosis.
	 * They both write to the same internal register. STAR allows to
	 * set CS/DS but only a 32bit target. LSTAR sets the 64bit rip.
	 */
	wrmsrl(MSR_STAR,  ((u64)__USER32_CS)<<48  | ((u64)__KERNEL_CS)<<32);
	wrmsrl(MSR_LSTAR, system_call);
	wrmsrl(MSR_CSTAR, ignore_sysret);

#ifdef CONFIG_IA32_EMULATION
	syscall32_cpu_init();
#endif

	/* Flags to clear on syscall */
	wrmsrl(MSR_SYSCALL_MASK,
	       X86_EFLAGS_TF|X86_EFLAGS_DF|X86_EFLAGS_IF|X86_EFLAGS_IOPL);
}

void __cpuinit check_efer(void)
{
	unsigned long efer;

	rdmsrl(MSR_EFER, efer);
	if (!(efer & EFER_NX) || do_not_nx)
		__supported_pte_mask &= ~_PAGE_NX;
}

unsigned long kernel_eflags;

/*
 * Copies of the original ist values from the tss are only accessed during
 * debugging, no special alignment required.
 */
DEFINE_PER_CPU(struct orig_ist, orig_ist);

/*
 * cpu_init() initializes state that is per-CPU. Some data is already
 * initialized (naturally) in the bootstrap process, such as the GDT
 * and IDT. We reload them nevertheless, this function acts as a
 * 'CPU state barrier', nothing should get across.
 * A lot of state is already set up in PDA init.
 */
void __cpuinit cpu_init(void)
{
	int cpu = stack_smp_processor_id();
	struct tss_struct *t = &per_cpu(init_tss, cpu);
	struct orig_ist *orig_ist = &per_cpu(orig_ist, cpu);
	unsigned long v;
	char *estacks = NULL;
	struct task_struct *me;
	int i;

	/* CPU 0 is initialised in head64.c */
	if (cpu != 0)
		pda_init(cpu);
	else
		estacks = boot_exception_stacks;

	me = current;

	if (cpu_test_and_set(cpu, cpu_initialized))
		panic("CPU#%d already initialized!\n", cpu);

	printk(KERN_INFO "Initializing CPU#%d\n", cpu);

	clear_in_cr4(X86_CR4_VME|X86_CR4_PVI|X86_CR4_TSD|X86_CR4_DE);

	/*
	 * Initialize the per-CPU GDT with the boot GDT,
	 * and set up the GDT descriptor:
	 */

	switch_to_new_gdt();
	load_idt((const struct desc_ptr *)&idt_descr);

	memset(me->thread.tls_array, 0, GDT_ENTRY_TLS_ENTRIES * 8);
	syscall_init();

	wrmsrl(MSR_FS_BASE, 0);
	wrmsrl(MSR_KERNEL_GS_BASE, 0);
	barrier();

	check_efer();
	if (cpu != 0 && x2apic)
		enable_x2apic();

	/*
	 * set up and load the per-CPU TSS
	 */
	if (!orig_ist->ist[0]) {
		static const unsigned int order[N_EXCEPTION_STACKS] = {
		  [0 ... N_EXCEPTION_STACKS - 1] = EXCEPTION_STACK_ORDER,
		  [DEBUG_STACK - 1] = DEBUG_STACK_ORDER
		};
		for (v = 0; v < N_EXCEPTION_STACKS; v++) {
			if (cpu) {
				estacks = (char *)__get_free_pages(GFP_ATOMIC, order[v]);
				if (!estacks)
					panic("Cannot allocate exception "
					      "stack %ld %d\n", v, cpu);
			}
			estacks += PAGE_SIZE << order[v];
			orig_ist->ist[v] = t->x86_tss.ist[v] =
					(unsigned long)estacks;
		}
	}

	t->x86_tss.io_bitmap_base = offsetof(struct tss_struct, io_bitmap);
	/*
	 * <= is required because the CPU will access up to
	 * 8 bits beyond the end of the IO permission bitmap.
	 */
	for (i = 0; i <= IO_BITMAP_LONGS; i++)
		t->io_bitmap[i] = ~0UL;

	atomic_inc(&init_mm.mm_count);
	me->active_mm = &init_mm;
	if (me->mm)
		BUG();
	enter_lazy_tlb(&init_mm, me);

	load_sp0(t, &current->thread);
	set_tss_desc(cpu, t);
	load_TR_desc();
	load_LDT(&init_mm.context);

#ifdef CONFIG_KGDB
	/*
	 * If the kgdb is connected no debug regs should be altered.  This
	 * is only applicable when KGDB and a KGDB I/O module are built
	 * into the kernel and you are using early debugging with
	 * kgdbwait. KGDB will control the kernel HW breakpoint registers.
	 */
	if (kgdb_connected && arch_kgdb_ops.correct_hw_break)
		arch_kgdb_ops.correct_hw_break();
	else {
#endif
	/*
	 * Clear all 6 debug registers:
	 */

	set_debugreg(0UL, 0);
	set_debugreg(0UL, 1);
	set_debugreg(0UL, 2);
	set_debugreg(0UL, 3);
	set_debugreg(0UL, 6);
	set_debugreg(0UL, 7);
#ifdef CONFIG_KGDB
	/* If the kgdb is connected no debug regs should be altered. */
	}
#endif

	fpu_init();

	raw_local_save_flags(kernel_eflags);

	if (is_uv_system())
		uv_cpu_init();
}<|MERGE_RESOLUTION|>--- conflicted
+++ resolved
@@ -145,19 +145,13 @@
 	u32 eax, ebx, ecx, edx;
 	int index_msb, core_bits;
 
-<<<<<<< HEAD
-=======
-	if (cpu_has(c, X86_FEATURE_XTOPOLOGY))
-		return;
-
-	cpuid(1, &eax, &ebx, &ecx, &edx);
-
-
->>>>>>> aa3341a1
 	if (!cpu_has(c, X86_FEATURE_HT))
 		return;
 	if (cpu_has(c, X86_FEATURE_CMP_LEGACY))
 		goto out;
+
+	if (cpu_has(c, X86_FEATURE_XTOPOLOGY))
+		return;
 
 	cpuid(1, &eax, &ebx, &ecx, &edx);
 
@@ -222,75 +216,8 @@
 		printk(KERN_ERR "CPU: Your system may be unstable.\n");
 	}
 
-<<<<<<< HEAD
 	c->x86_vendor = X86_VENDOR_UNKNOWN;
 	this_cpu = &default_cpu;
-=======
-static void __init early_cpu_support_print(void)
-{
-	int i,j;
-	struct cpu_dev *cpu_devx;
-
-	printk("KERNEL supported cpus:\n");
-	for (i = 0; i < X86_VENDOR_NUM; i++) {
-		cpu_devx = cpu_devs[i];
-		if (!cpu_devx)
-			continue;
-		for (j = 0; j < 2; j++) {
-			if (!cpu_devx->c_ident[j])
-				continue;
-			printk("  %s %s\n", cpu_devx->c_vendor,
-				cpu_devx->c_ident[j]);
-		}
-	}
-}
-
-/*
- * The NOPL instruction is supposed to exist on all CPUs with
- * family >= 6, unfortunately, that's not true in practice because
- * of early VIA chips and (more importantly) broken virtualizers that
- * are not easy to detect.  Hence, probe for it based on first
- * principles.
- *
- * Note: no 64-bit chip is known to lack these, but put the code here
- * for consistency with 32 bits, and to make it utterly trivial to
- * diagnose the problem should it ever surface.
- */
-static void __cpuinit detect_nopl(struct cpuinfo_x86 *c)
-{
-	const u32 nopl_signature = 0x888c53b1; /* Random number */
-	u32 has_nopl = nopl_signature;
-
-	clear_cpu_cap(c, X86_FEATURE_NOPL);
-	if (c->x86 >= 6) {
-		asm volatile("\n"
-			     "1:      .byte 0x0f,0x1f,0xc0\n" /* nopl %eax */
-			     "2:\n"
-			     "        .section .fixup,\"ax\"\n"
-			     "3:      xor %0,%0\n"
-			     "        jmp 2b\n"
-			     "        .previous\n"
-			     _ASM_EXTABLE(1b,3b)
-			     : "+a" (has_nopl));
-
-		if (has_nopl == nopl_signature)
-			set_cpu_cap(c, X86_FEATURE_NOPL);
-	}
-}
-
-static void __cpuinit early_identify_cpu(struct cpuinfo_x86 *c);
-
-void __init early_cpu_init(void)
-{
-        struct cpu_vendor_dev *cvdev;
-
-        for (cvdev = __x86cpuvendor_start ;
-             cvdev < __x86cpuvendor_end   ;
-             cvdev++)
-                cpu_devs[cvdev->vendor] = cvdev->cpu_dev;
-	early_cpu_support_print();
-	early_identify_cpu(&boot_cpu_data);
->>>>>>> aa3341a1
 }
 
 void __cpuinit cpu_detect(struct cpuinfo_x86 *c)
@@ -375,7 +302,6 @@
 
 	memset(&c->x86_capability, 0, sizeof c->x86_capability);
 
-<<<<<<< HEAD
 	c->extended_cpuid_level = 0;
 
 	cpu_detect(c);
@@ -386,13 +312,6 @@
 
 	if (this_cpu->c_early_init)
 		this_cpu->c_early_init(c);
-=======
-	detect_nopl(c);
-
-	if (c->x86_vendor != X86_VENDOR_UNKNOWN &&
-	    cpu_devs[c->x86_vendor]->c_early_init)
-		cpu_devs[c->x86_vendor]->c_early_init(c);
->>>>>>> aa3341a1
 
 	validate_pat_support(c);
 }
