--- conflicted
+++ resolved
@@ -401,10 +401,6 @@
 struct raid_kobject {
 	u64 flags;
 	struct kobject kobj;
-<<<<<<< HEAD
-	struct list_head list;
-=======
->>>>>>> bb831786
 };
 
 /*
