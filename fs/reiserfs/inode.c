--- conflicted
+++ resolved
@@ -52,13 +52,8 @@
 		/* Do quota update inside a transaction for journaled quotas. We must do that
 		 * after delete_object so that quota updates go into the same transaction as
 		 * stat data deletion */
-<<<<<<< HEAD
 		if (!err) 
 			vfs_dq_free_inode(inode);
-=======
-		if (!err)
-			DQUOT_FREE_INODE(inode);
->>>>>>> ee93961b
 
 		if (journal_end(&th, inode->i_sb, jbegin_count))
 			goto out;
