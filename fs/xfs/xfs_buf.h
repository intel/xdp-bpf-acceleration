--- conflicted
+++ resolved
@@ -55,18 +55,11 @@
 #define XBF_UNMAPPED	 (1 << 17)/* do not map the buffer */
 
 /* flags used only internally */
-<<<<<<< HEAD
-#define _XBF_PAGES	(1 << 20)/* backed by refcounted pages */
-#define _XBF_KMEM	(1 << 21)/* backed by heap memory */
-#define _XBF_DELWRI_Q	(1 << 22)/* buffer on a delwri queue */
-#define _XBF_COMPOUND	(1 << 23)/* compound buffer */
-=======
 #define _XBF_PAGES	 (1 << 20)/* backed by refcounted pages */
 #define _XBF_KMEM	 (1 << 21)/* backed by heap memory */
 #define _XBF_DELWRI_Q	 (1 << 22)/* buffer on a delwri queue */
 #define _XBF_COMPOUND	 (1 << 23)/* compound buffer */
 #define _XBF_LRU_DISPOSE (1 << 24)/* buffer being discarded */
->>>>>>> 4a8e43fe
 
 typedef unsigned int xfs_buf_flags_t;
 
@@ -85,12 +78,8 @@
 	{ _XBF_PAGES,		"PAGES" }, \
 	{ _XBF_KMEM,		"KMEM" }, \
 	{ _XBF_DELWRI_Q,	"DELWRI_Q" }, \
-<<<<<<< HEAD
-	{ _XBF_COMPOUND,	"COMPOUND" }
-=======
 	{ _XBF_COMPOUND,	"COMPOUND" }, \
 	{ _XBF_LRU_DISPOSE,	"LRU_DISPOSE" }
->>>>>>> 4a8e43fe
 
 typedef struct xfs_buftarg {
 	dev_t			bt_dev;
