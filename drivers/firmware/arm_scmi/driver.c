// SPDX-License-Identifier: GPL-2.0
/*
 * System Control and Management Interface (SCMI) Message Protocol driver
 *
 * SCMI Message Protocol is used between the System Control Processor(SCP)
 * and the Application Processors(AP). The Message Handling Unit(MHU)
 * provides a mechanism for inter-processor communication between SCP's
 * Cortex M3 and AP.
 *
 * SCP offers control and management of the core/cluster power states,
 * various power domain DVFS including the core/cluster, certain system
 * clocks configuration, thermal sensors and many others.
 *
 * Copyright (C) 2018 ARM Ltd.
 */

#include <linux/bitmap.h>
#include <linux/export.h>
#include <linux/io.h>
#include <linux/kernel.h>
#include <linux/ktime.h>
#include <linux/module.h>
#include <linux/of_address.h>
#include <linux/of_device.h>
#include <linux/processor.h>
#include <linux/slab.h>

#include "common.h"

#define CREATE_TRACE_POINTS
#include <trace/events/scmi.h>
<<<<<<< HEAD

#define MSG_ID_MASK		GENMASK(7, 0)
#define MSG_XTRACT_ID(hdr)	FIELD_GET(MSG_ID_MASK, (hdr))
#define MSG_TYPE_MASK		GENMASK(9, 8)
#define MSG_XTRACT_TYPE(hdr)	FIELD_GET(MSG_TYPE_MASK, (hdr))
#define MSG_TYPE_COMMAND	0
#define MSG_TYPE_DELAYED_RESP	2
#define MSG_TYPE_NOTIFICATION	3
#define MSG_PROTOCOL_ID_MASK	GENMASK(17, 10)
#define MSG_XTRACT_PROT_ID(hdr)	FIELD_GET(MSG_PROTOCOL_ID_MASK, (hdr))
#define MSG_TOKEN_ID_MASK	GENMASK(27, 18)
#define MSG_XTRACT_TOKEN(hdr)	FIELD_GET(MSG_TOKEN_ID_MASK, (hdr))
#define MSG_TOKEN_MAX		(MSG_XTRACT_TOKEN(MSG_TOKEN_ID_MASK) + 1)
=======
>>>>>>> 04d5ce62

enum scmi_error_codes {
	SCMI_SUCCESS = 0,	/* Success */
	SCMI_ERR_SUPPORT = -1,	/* Not supported */
	SCMI_ERR_PARAMS = -2,	/* Invalid Parameters */
	SCMI_ERR_ACCESS = -3,	/* Invalid access/permission denied */
	SCMI_ERR_ENTRY = -4,	/* Not found */
	SCMI_ERR_RANGE = -5,	/* Value out of range */
	SCMI_ERR_BUSY = -6,	/* Device busy */
	SCMI_ERR_COMMS = -7,	/* Communication Error */
	SCMI_ERR_GENERIC = -8,	/* Generic Error */
	SCMI_ERR_HARDWARE = -9,	/* Hardware Error */
	SCMI_ERR_PROTOCOL = -10,/* Protocol Error */
	SCMI_ERR_MAX
};

/* List of all SCMI devices active in system */
static LIST_HEAD(scmi_list);
/* Protection for the entire list */
static DEFINE_MUTEX(scmi_list_mutex);
/* Track the unique id for the transfers for debug & profiling purpose */
static atomic_t transfer_last_id;

/**
 * struct scmi_xfers_info - Structure to manage transfer information
 *
 * @xfer_block: Preallocated Message array
 * @xfer_alloc_table: Bitmap table for allocated messages.
 *	Index of this bitmap table is also used for message
 *	sequence identifier.
 * @xfer_lock: Protection for message allocation
 */
struct scmi_xfers_info {
	struct scmi_xfer *xfer_block;
	unsigned long *xfer_alloc_table;
	spinlock_t xfer_lock;
};

/**
 * struct scmi_info - Structure representing a SCMI instance
 *
 * @dev: Device pointer
 * @desc: SoC description for this instance
 * @version: SCMI revision information containing protocol version,
 *	implementation version and (sub-)vendor identification.
 * @handle: Instance of SCMI handle to send to clients
 * @tx_minfo: Universal Transmit Message management info
 * @tx_idr: IDR object to map protocol id to Tx channel info pointer
 * @rx_idr: IDR object to map protocol id to Rx channel info pointer
 * @protocols_imp: List of protocols implemented, currently maximum of
 *	MAX_PROTOCOLS_IMP elements allocated by the base protocol
 * @node: List head
 * @users: Number of users of this instance
 */
struct scmi_info {
	struct device *dev;
	const struct scmi_desc *desc;
	struct scmi_revision_info version;
	struct scmi_handle handle;
	struct scmi_xfers_info tx_minfo;
	struct idr tx_idr;
	struct idr rx_idr;
	u8 *protocols_imp;
	struct list_head node;
	int users;
};

#define handle_to_scmi_info(h)	container_of(h, struct scmi_info, handle)

static const int scmi_linux_errmap[] = {
	/* better than switch case as long as return value is continuous */
	0,			/* SCMI_SUCCESS */
	-EOPNOTSUPP,		/* SCMI_ERR_SUPPORT */
	-EINVAL,		/* SCMI_ERR_PARAM */
	-EACCES,		/* SCMI_ERR_ACCESS */
	-ENOENT,		/* SCMI_ERR_ENTRY */
	-ERANGE,		/* SCMI_ERR_RANGE */
	-EBUSY,			/* SCMI_ERR_BUSY */
	-ECOMM,			/* SCMI_ERR_COMMS */
	-EIO,			/* SCMI_ERR_GENERIC */
	-EREMOTEIO,		/* SCMI_ERR_HARDWARE */
	-EPROTO,		/* SCMI_ERR_PROTOCOL */
};

static inline int scmi_to_linux_errno(int errno)
{
	if (errno < SCMI_SUCCESS && errno > SCMI_ERR_MAX)
		return scmi_linux_errmap[-errno];
	return -EIO;
}

/**
 * scmi_dump_header_dbg() - Helper to dump a message header.
 *
 * @dev: Device pointer corresponding to the SCMI entity
 * @hdr: pointer to header.
 */
static inline void scmi_dump_header_dbg(struct device *dev,
					struct scmi_msg_hdr *hdr)
{
	dev_dbg(dev, "Message ID: %x Sequence ID: %x Protocol: %x\n",
		hdr->id, hdr->seq, hdr->protocol_id);
}

/**
 * scmi_xfer_get() - Allocate one message
 *
 * @handle: Pointer to SCMI entity handle
 * @minfo: Pointer to Tx/Rx Message management info based on channel type
 *
 * Helper function which is used by various message functions that are
 * exposed to clients of this driver for allocating a message traffic event.
 *
 * This function can sleep depending on pending requests already in the system
 * for the SCMI entity. Further, this also holds a spinlock to maintain
 * integrity of internal data structures.
 *
 * Return: 0 if all went fine, else corresponding error.
 */
static struct scmi_xfer *scmi_xfer_get(const struct scmi_handle *handle,
				       struct scmi_xfers_info *minfo)
{
	u16 xfer_id;
	struct scmi_xfer *xfer;
	unsigned long flags, bit_pos;
	struct scmi_info *info = handle_to_scmi_info(handle);

	/* Keep the locked section as small as possible */
	spin_lock_irqsave(&minfo->xfer_lock, flags);
	bit_pos = find_first_zero_bit(minfo->xfer_alloc_table,
				      info->desc->max_msg);
	if (bit_pos == info->desc->max_msg) {
		spin_unlock_irqrestore(&minfo->xfer_lock, flags);
		return ERR_PTR(-ENOMEM);
	}
	set_bit(bit_pos, minfo->xfer_alloc_table);
	spin_unlock_irqrestore(&minfo->xfer_lock, flags);

	xfer_id = bit_pos;

	xfer = &minfo->xfer_block[xfer_id];
	xfer->hdr.seq = xfer_id;
	reinit_completion(&xfer->done);
	xfer->transfer_id = atomic_inc_return(&transfer_last_id);

	return xfer;
}

/**
 * __scmi_xfer_put() - Release a message
 *
 * @minfo: Pointer to Tx/Rx Message management info based on channel type
 * @xfer: message that was reserved by scmi_xfer_get
 *
 * This holds a spinlock to maintain integrity of internal data structures.
 */
static void
__scmi_xfer_put(struct scmi_xfers_info *minfo, struct scmi_xfer *xfer)
{
	unsigned long flags;

	/*
	 * Keep the locked section as small as possible
	 * NOTE: we might escape with smp_mb and no lock here..
	 * but just be conservative and symmetric.
	 */
	spin_lock_irqsave(&minfo->xfer_lock, flags);
	clear_bit(xfer->hdr.seq, minfo->xfer_alloc_table);
	spin_unlock_irqrestore(&minfo->xfer_lock, flags);
}

/**
 * scmi_rx_callback() - callback for receiving messages
 *
 * @cinfo: SCMI channel info
 * @msg_hdr: Message header
 *
 * Processes one received message to appropriate transfer information and
 * signals completion of the transfer.
 *
 * NOTE: This function will be invoked in IRQ context, hence should be
 * as optimal as possible.
 */
void scmi_rx_callback(struct scmi_chan_info *cinfo, u32 msg_hdr)
{
	struct scmi_info *info = handle_to_scmi_info(cinfo->handle);
	struct scmi_xfers_info *minfo = &info->tx_minfo;
	u16 xfer_id = MSG_XTRACT_TOKEN(msg_hdr);
	u8 msg_type = MSG_XTRACT_TYPE(msg_hdr);
	struct device *dev = cinfo->dev;
	struct scmi_xfer *xfer;

	if (msg_type == MSG_TYPE_NOTIFICATION)
		return; /* Notifications not yet supported */

	/* Are we even expecting this? */
	if (!test_bit(xfer_id, minfo->xfer_alloc_table)) {
		dev_err(dev, "message for %d is not expected!\n", xfer_id);
		return;
	}

	xfer = &minfo->xfer_block[xfer_id];

	scmi_dump_header_dbg(dev, &xfer->hdr);

	info->desc->ops->fetch_response(cinfo, xfer);

	trace_scmi_rx_done(xfer->transfer_id, xfer->hdr.id,
			   xfer->hdr.protocol_id, xfer->hdr.seq,
			   msg_type);

	trace_scmi_rx_done(xfer->transfer_id, xfer->hdr.id,
			   xfer->hdr.protocol_id, xfer->hdr.seq,
			   msg_type);

	if (msg_type == MSG_TYPE_DELAYED_RESP)
		complete(xfer->async_done);
	else
		complete(&xfer->done);
}

/**
 * scmi_xfer_put() - Release a transmit message
 *
 * @handle: Pointer to SCMI entity handle
 * @xfer: message that was reserved by scmi_xfer_get
 */
void scmi_xfer_put(const struct scmi_handle *handle, struct scmi_xfer *xfer)
{
	struct scmi_info *info = handle_to_scmi_info(handle);

	__scmi_xfer_put(&info->tx_minfo, xfer);
}

#define SCMI_MAX_POLL_TO_NS	(100 * NSEC_PER_USEC)

static bool scmi_xfer_done_no_timeout(struct scmi_chan_info *cinfo,
				      struct scmi_xfer *xfer, ktime_t stop)
{
	struct scmi_info *info = handle_to_scmi_info(cinfo->handle);

	return info->desc->ops->poll_done(cinfo, xfer) ||
	       ktime_after(ktime_get(), stop);
}

/**
 * scmi_do_xfer() - Do one transfer
 *
 * @handle: Pointer to SCMI entity handle
 * @xfer: Transfer to initiate and wait for response
 *
 * Return: -ETIMEDOUT in case of no response, if transmit error,
 *	return corresponding error, else if all goes well,
 *	return 0.
 */
int scmi_do_xfer(const struct scmi_handle *handle, struct scmi_xfer *xfer)
{
	int ret;
	int timeout;
	struct scmi_info *info = handle_to_scmi_info(handle);
	struct device *dev = info->dev;
	struct scmi_chan_info *cinfo;

	cinfo = idr_find(&info->tx_idr, xfer->hdr.protocol_id);
	if (unlikely(!cinfo))
		return -EINVAL;

	trace_scmi_xfer_begin(xfer->transfer_id, xfer->hdr.id,
			      xfer->hdr.protocol_id, xfer->hdr.seq,
			      xfer->hdr.poll_completion);

<<<<<<< HEAD
	ret = mbox_send_message(cinfo->chan, xfer);
=======
	ret = info->desc->ops->send_message(cinfo, xfer);
>>>>>>> 04d5ce62
	if (ret < 0) {
		dev_dbg(dev, "Failed to send message %d\n", ret);
		return ret;
	}

	if (xfer->hdr.poll_completion) {
		ktime_t stop = ktime_add_ns(ktime_get(), SCMI_MAX_POLL_TO_NS);

		spin_until_cond(scmi_xfer_done_no_timeout(cinfo, xfer, stop));

		if (ktime_before(ktime_get(), stop))
			info->desc->ops->fetch_response(cinfo, xfer);
		else
			ret = -ETIMEDOUT;
	} else {
		/* And we wait for the response. */
		timeout = msecs_to_jiffies(info->desc->max_rx_timeout_ms);
		if (!wait_for_completion_timeout(&xfer->done, timeout)) {
			dev_err(dev, "timed out in resp(caller: %pS)\n",
				(void *)_RET_IP_);
			ret = -ETIMEDOUT;
		}
	}

	if (!ret && xfer->hdr.status)
		ret = scmi_to_linux_errno(xfer->hdr.status);

	if (info->desc->ops->mark_txdone)
		info->desc->ops->mark_txdone(cinfo, ret);

	trace_scmi_xfer_end(xfer->transfer_id, xfer->hdr.id,
			    xfer->hdr.protocol_id, xfer->hdr.seq,
			    xfer->hdr.status);

	trace_scmi_xfer_end(xfer->transfer_id, xfer->hdr.id,
			    xfer->hdr.protocol_id, xfer->hdr.seq,
			    xfer->hdr.status);

	return ret;
}

#define SCMI_MAX_RESPONSE_TIMEOUT	(2 * MSEC_PER_SEC)

/**
 * scmi_do_xfer_with_response() - Do one transfer and wait until the delayed
 *	response is received
 *
 * @handle: Pointer to SCMI entity handle
 * @xfer: Transfer to initiate and wait for response
 *
 * Return: -ETIMEDOUT in case of no delayed response, if transmit error,
 *	return corresponding error, else if all goes well, return 0.
 */
int scmi_do_xfer_with_response(const struct scmi_handle *handle,
			       struct scmi_xfer *xfer)
{
	int ret, timeout = msecs_to_jiffies(SCMI_MAX_RESPONSE_TIMEOUT);
	DECLARE_COMPLETION_ONSTACK(async_response);

	xfer->async_done = &async_response;

	ret = scmi_do_xfer(handle, xfer);
	if (!ret && !wait_for_completion_timeout(xfer->async_done, timeout))
		ret = -ETIMEDOUT;

	xfer->async_done = NULL;
	return ret;
}

/**
 * scmi_xfer_get_init() - Allocate and initialise one message for transmit
 *
 * @handle: Pointer to SCMI entity handle
 * @msg_id: Message identifier
 * @prot_id: Protocol identifier for the message
 * @tx_size: transmit message size
 * @rx_size: receive message size
 * @p: pointer to the allocated and initialised message
 *
 * This function allocates the message using @scmi_xfer_get and
 * initialise the header.
 *
 * Return: 0 if all went fine with @p pointing to message, else
 *	corresponding error.
 */
int scmi_xfer_get_init(const struct scmi_handle *handle, u8 msg_id, u8 prot_id,
		       size_t tx_size, size_t rx_size, struct scmi_xfer **p)
{
	int ret;
	struct scmi_xfer *xfer;
	struct scmi_info *info = handle_to_scmi_info(handle);
	struct scmi_xfers_info *minfo = &info->tx_minfo;
	struct device *dev = info->dev;

	/* Ensure we have sane transfer sizes */
	if (rx_size > info->desc->max_msg_size ||
	    tx_size > info->desc->max_msg_size)
		return -ERANGE;

	xfer = scmi_xfer_get(handle, minfo);
	if (IS_ERR(xfer)) {
		ret = PTR_ERR(xfer);
		dev_err(dev, "failed to get free message slot(%d)\n", ret);
		return ret;
	}

	xfer->tx.len = tx_size;
	xfer->rx.len = rx_size ? : info->desc->max_msg_size;
	xfer->hdr.id = msg_id;
	xfer->hdr.protocol_id = prot_id;
	xfer->hdr.poll_completion = false;

	*p = xfer;

	return 0;
}

/**
 * scmi_version_get() - command to get the revision of the SCMI entity
 *
 * @handle: Pointer to SCMI entity handle
 * @protocol: Protocol identifier for the message
 * @version: Holds returned version of protocol.
 *
 * Updates the SCMI information in the internal data structure.
 *
 * Return: 0 if all went fine, else return appropriate error.
 */
int scmi_version_get(const struct scmi_handle *handle, u8 protocol,
		     u32 *version)
{
	int ret;
	__le32 *rev_info;
	struct scmi_xfer *t;

	ret = scmi_xfer_get_init(handle, PROTOCOL_VERSION, protocol, 0,
				 sizeof(*version), &t);
	if (ret)
		return ret;

	ret = scmi_do_xfer(handle, t);
	if (!ret) {
		rev_info = t->rx.buf;
		*version = le32_to_cpu(*rev_info);
	}

	scmi_xfer_put(handle, t);
	return ret;
}

void scmi_setup_protocol_implemented(const struct scmi_handle *handle,
				     u8 *prot_imp)
{
	struct scmi_info *info = handle_to_scmi_info(handle);

	info->protocols_imp = prot_imp;
}

static bool
scmi_is_protocol_implemented(const struct scmi_handle *handle, u8 prot_id)
{
	int i;
	struct scmi_info *info = handle_to_scmi_info(handle);

	if (!info->protocols_imp)
		return false;

	for (i = 0; i < MAX_PROTOCOLS_IMP; i++)
		if (info->protocols_imp[i] == prot_id)
			return true;
	return false;
}

/**
 * scmi_handle_get() - Get the SCMI handle for a device
 *
 * @dev: pointer to device for which we want SCMI handle
 *
 * NOTE: The function does not track individual clients of the framework
 * and is expected to be maintained by caller of SCMI protocol library.
 * scmi_handle_put must be balanced with successful scmi_handle_get
 *
 * Return: pointer to handle if successful, NULL on error
 */
struct scmi_handle *scmi_handle_get(struct device *dev)
{
	struct list_head *p;
	struct scmi_info *info;
	struct scmi_handle *handle = NULL;

	mutex_lock(&scmi_list_mutex);
	list_for_each(p, &scmi_list) {
		info = list_entry(p, struct scmi_info, node);
		if (dev->parent == info->dev) {
			handle = &info->handle;
			info->users++;
			break;
		}
	}
	mutex_unlock(&scmi_list_mutex);

	return handle;
}

/**
 * scmi_handle_put() - Release the handle acquired by scmi_handle_get
 *
 * @handle: handle acquired by scmi_handle_get
 *
 * NOTE: The function does not track individual clients of the framework
 * and is expected to be maintained by caller of SCMI protocol library.
 * scmi_handle_put must be balanced with successful scmi_handle_get
 *
 * Return: 0 is successfully released
 *	if null was passed, it returns -EINVAL;
 */
int scmi_handle_put(const struct scmi_handle *handle)
{
	struct scmi_info *info;

	if (!handle)
		return -EINVAL;

	info = handle_to_scmi_info(handle);
	mutex_lock(&scmi_list_mutex);
	if (!WARN_ON(!info->users))
		info->users--;
	mutex_unlock(&scmi_list_mutex);

	return 0;
}

static int scmi_xfer_info_init(struct scmi_info *sinfo)
{
	int i;
	struct scmi_xfer *xfer;
	struct device *dev = sinfo->dev;
	const struct scmi_desc *desc = sinfo->desc;
	struct scmi_xfers_info *info = &sinfo->tx_minfo;

	/* Pre-allocated messages, no more than what hdr.seq can support */
	if (WARN_ON(desc->max_msg >= MSG_TOKEN_MAX)) {
		dev_err(dev, "Maximum message of %d exceeds supported %ld\n",
			desc->max_msg, MSG_TOKEN_MAX);
		return -EINVAL;
	}

	info->xfer_block = devm_kcalloc(dev, desc->max_msg,
					sizeof(*info->xfer_block), GFP_KERNEL);
	if (!info->xfer_block)
		return -ENOMEM;

	info->xfer_alloc_table = devm_kcalloc(dev, BITS_TO_LONGS(desc->max_msg),
					      sizeof(long), GFP_KERNEL);
	if (!info->xfer_alloc_table)
		return -ENOMEM;

	/* Pre-initialize the buffer pointer to pre-allocated buffers */
	for (i = 0, xfer = info->xfer_block; i < desc->max_msg; i++, xfer++) {
		xfer->rx.buf = devm_kcalloc(dev, sizeof(u8), desc->max_msg_size,
					    GFP_KERNEL);
		if (!xfer->rx.buf)
			return -ENOMEM;

		xfer->tx.buf = xfer->rx.buf;
		init_completion(&xfer->done);
	}

	spin_lock_init(&info->xfer_lock);

	return 0;
}

static int scmi_chan_setup(struct scmi_info *info, struct device *dev,
			   int prot_id, bool tx)
{
	int ret, idx;
	struct scmi_chan_info *cinfo;
	struct idr *idr;

	/* Transmit channel is first entry i.e. index 0 */
	idx = tx ? 0 : 1;
	idr = tx ? &info->tx_idr : &info->rx_idr;

	/* check if already allocated, used for multiple device per protocol */
	cinfo = idr_find(idr, prot_id);
	if (cinfo)
		return 0;

<<<<<<< HEAD
	if (scmi_mailbox_check(np, idx)) {
=======
	if (!info->desc->ops->chan_available(dev, idx)) {
>>>>>>> 04d5ce62
		cinfo = idr_find(idr, SCMI_PROTOCOL_BASE);
		if (unlikely(!cinfo)) /* Possible only if platform has no Rx */
			return -EINVAL;
		goto idr_alloc;
	}

	cinfo = devm_kzalloc(info->dev, sizeof(*cinfo), GFP_KERNEL);
	if (!cinfo)
		return -ENOMEM;

	cinfo->dev = dev;

	ret = info->desc->ops->chan_setup(cinfo, info->dev, tx);
	if (ret)
		return ret;

idr_alloc:
	ret = idr_alloc(idr, cinfo, prot_id, prot_id + 1, GFP_KERNEL);
	if (ret != prot_id) {
		dev_err(dev, "unable to allocate SCMI idr slot err %d\n", ret);
		return ret;
	}

	cinfo->handle = &info->handle;
	return 0;
}

static inline int
scmi_txrx_setup(struct scmi_info *info, struct device *dev, int prot_id)
{
	int ret = scmi_chan_setup(info, dev, prot_id, true);

	if (!ret) /* Rx is optional, hence no error check */
		scmi_chan_setup(info, dev, prot_id, false);

	return ret;
}

static inline void
scmi_create_protocol_device(struct device_node *np, struct scmi_info *info,
			    int prot_id, const char *name)
{
	struct scmi_device *sdev;

	sdev = scmi_device_create(np, info->dev, prot_id, name);
	if (!sdev) {
		dev_err(info->dev, "failed to create %d protocol device\n",
			prot_id);
		return;
	}

	if (scmi_txrx_setup(info, &sdev->dev, prot_id)) {
		dev_err(&sdev->dev, "failed to setup transport\n");
		scmi_device_destroy(sdev);
		return;
	}

	/* setup handle now as the transport is ready */
	scmi_set_handle(sdev);
}

#define MAX_SCMI_DEV_PER_PROTOCOL	2
struct scmi_prot_devnames {
	int protocol_id;
	char *names[MAX_SCMI_DEV_PER_PROTOCOL];
};

static struct scmi_prot_devnames devnames[] = {
	{ SCMI_PROTOCOL_POWER,  { "genpd" },},
	{ SCMI_PROTOCOL_PERF,   { "cpufreq" },},
	{ SCMI_PROTOCOL_CLOCK,  { "clocks" },},
	{ SCMI_PROTOCOL_SENSOR, { "hwmon" },},
	{ SCMI_PROTOCOL_RESET,  { "reset" },},
};

static inline void
scmi_create_protocol_devices(struct device_node *np, struct scmi_info *info,
			     int prot_id)
{
	int loop, cnt;

	for (loop = 0; loop < ARRAY_SIZE(devnames); loop++) {
		if (devnames[loop].protocol_id != prot_id)
			continue;

		for (cnt = 0; cnt < ARRAY_SIZE(devnames[loop].names); cnt++) {
			const char *name = devnames[loop].names[cnt];

			if (name)
				scmi_create_protocol_device(np, info, prot_id,
							    name);
		}
	}
}

static int scmi_probe(struct platform_device *pdev)
{
	int ret;
	struct scmi_handle *handle;
	const struct scmi_desc *desc;
	struct scmi_info *info;
	struct device *dev = &pdev->dev;
	struct device_node *child, *np = dev->of_node;

	desc = of_device_get_match_data(dev);
	if (!desc)
		return -EINVAL;

	info = devm_kzalloc(dev, sizeof(*info), GFP_KERNEL);
	if (!info)
		return -ENOMEM;

	info->dev = dev;
	info->desc = desc;
	INIT_LIST_HEAD(&info->node);

	ret = scmi_xfer_info_init(info);
	if (ret)
		return ret;

	platform_set_drvdata(pdev, info);
	idr_init(&info->tx_idr);
	idr_init(&info->rx_idr);

	handle = &info->handle;
	handle->dev = info->dev;
	handle->version = &info->version;

	ret = scmi_txrx_setup(info, dev, SCMI_PROTOCOL_BASE);
	if (ret)
		return ret;

	ret = scmi_base_protocol_init(handle);
	if (ret) {
		dev_err(dev, "unable to communicate with SCMI(%d)\n", ret);
		return ret;
	}

	mutex_lock(&scmi_list_mutex);
	list_add_tail(&info->node, &scmi_list);
	mutex_unlock(&scmi_list_mutex);

	for_each_available_child_of_node(np, child) {
		u32 prot_id;

		if (of_property_read_u32(child, "reg", &prot_id))
			continue;

		if (!FIELD_FIT(MSG_PROTOCOL_ID_MASK, prot_id))
			dev_err(dev, "Out of range protocol %d\n", prot_id);

		if (!scmi_is_protocol_implemented(handle, prot_id)) {
			dev_err(dev, "SCMI protocol %d not implemented\n",
				prot_id);
			continue;
		}

		scmi_create_protocol_devices(child, info, prot_id);
	}

	return 0;
}

void scmi_free_channel(struct scmi_chan_info *cinfo, struct idr *idr, int id)
{
	idr_remove(idr, id);
}

static int scmi_remove(struct platform_device *pdev)
{
	int ret = 0;
	struct scmi_info *info = platform_get_drvdata(pdev);
	struct idr *idr = &info->tx_idr;

	mutex_lock(&scmi_list_mutex);
	if (info->users)
		ret = -EBUSY;
	else
		list_del(&info->node);
	mutex_unlock(&scmi_list_mutex);

	if (ret)
		return ret;

	/* Safe to free channels since no more users */
	ret = idr_for_each(idr, info->desc->ops->chan_free, idr);
	idr_destroy(&info->tx_idr);

	idr = &info->rx_idr;
	ret = idr_for_each(idr, info->desc->ops->chan_free, idr);
	idr_destroy(&info->rx_idr);

	return ret;
}

static ssize_t protocol_version_show(struct device *dev,
				     struct device_attribute *attr, char *buf)
{
	struct scmi_info *info = dev_get_drvdata(dev);

	return sprintf(buf, "%u.%u\n", info->version.major_ver,
		       info->version.minor_ver);
}
static DEVICE_ATTR_RO(protocol_version);

static ssize_t firmware_version_show(struct device *dev,
				     struct device_attribute *attr, char *buf)
{
	struct scmi_info *info = dev_get_drvdata(dev);

	return sprintf(buf, "0x%x\n", info->version.impl_ver);
}
static DEVICE_ATTR_RO(firmware_version);

static ssize_t vendor_id_show(struct device *dev,
			      struct device_attribute *attr, char *buf)
{
	struct scmi_info *info = dev_get_drvdata(dev);

	return sprintf(buf, "%s\n", info->version.vendor_id);
}
static DEVICE_ATTR_RO(vendor_id);

static ssize_t sub_vendor_id_show(struct device *dev,
				  struct device_attribute *attr, char *buf)
{
	struct scmi_info *info = dev_get_drvdata(dev);

	return sprintf(buf, "%s\n", info->version.sub_vendor_id);
}
static DEVICE_ATTR_RO(sub_vendor_id);

static struct attribute *versions_attrs[] = {
	&dev_attr_firmware_version.attr,
	&dev_attr_protocol_version.attr,
	&dev_attr_vendor_id.attr,
	&dev_attr_sub_vendor_id.attr,
	NULL,
<<<<<<< HEAD
};
ATTRIBUTE_GROUPS(versions);

static const struct scmi_desc scmi_generic_desc = {
	.max_rx_timeout_ms = 30,	/* We may increase this if required */
	.max_msg = 20,		/* Limited by MBOX_TX_QUEUE_LEN */
	.max_msg_size = 128,
=======
>>>>>>> 04d5ce62
};
ATTRIBUTE_GROUPS(versions);

/* Each compatible listed below must have descriptor associated with it */
static const struct of_device_id scmi_of_match[] = {
	{ .compatible = "arm,scmi", .data = &scmi_mailbox_desc },
	{ /* Sentinel */ },
};

MODULE_DEVICE_TABLE(of, scmi_of_match);

static struct platform_driver scmi_driver = {
	.driver = {
		   .name = "arm-scmi",
		   .of_match_table = scmi_of_match,
		   .dev_groups = versions_groups,
		   },
	.probe = scmi_probe,
	.remove = scmi_remove,
};

module_platform_driver(scmi_driver);

MODULE_ALIAS("platform: arm-scmi");
MODULE_AUTHOR("Sudeep Holla <sudeep.holla@arm.com>");
MODULE_DESCRIPTION("ARM SCMI protocol driver");
MODULE_LICENSE("GPL v2");<|MERGE_RESOLUTION|>--- conflicted
+++ resolved
@@ -29,22 +29,6 @@
 
 #define CREATE_TRACE_POINTS
 #include <trace/events/scmi.h>
-<<<<<<< HEAD
-
-#define MSG_ID_MASK		GENMASK(7, 0)
-#define MSG_XTRACT_ID(hdr)	FIELD_GET(MSG_ID_MASK, (hdr))
-#define MSG_TYPE_MASK		GENMASK(9, 8)
-#define MSG_XTRACT_TYPE(hdr)	FIELD_GET(MSG_TYPE_MASK, (hdr))
-#define MSG_TYPE_COMMAND	0
-#define MSG_TYPE_DELAYED_RESP	2
-#define MSG_TYPE_NOTIFICATION	3
-#define MSG_PROTOCOL_ID_MASK	GENMASK(17, 10)
-#define MSG_XTRACT_PROT_ID(hdr)	FIELD_GET(MSG_PROTOCOL_ID_MASK, (hdr))
-#define MSG_TOKEN_ID_MASK	GENMASK(27, 18)
-#define MSG_XTRACT_TOKEN(hdr)	FIELD_GET(MSG_TOKEN_ID_MASK, (hdr))
-#define MSG_TOKEN_MAX		(MSG_XTRACT_TOKEN(MSG_TOKEN_ID_MASK) + 1)
-=======
->>>>>>> 04d5ce62
 
 enum scmi_error_codes {
 	SCMI_SUCCESS = 0,	/* Success */
@@ -256,10 +240,6 @@
 			   xfer->hdr.protocol_id, xfer->hdr.seq,
 			   msg_type);
 
-	trace_scmi_rx_done(xfer->transfer_id, xfer->hdr.id,
-			   xfer->hdr.protocol_id, xfer->hdr.seq,
-			   msg_type);
-
 	if (msg_type == MSG_TYPE_DELAYED_RESP)
 		complete(xfer->async_done);
 	else
@@ -316,11 +296,7 @@
 			      xfer->hdr.protocol_id, xfer->hdr.seq,
 			      xfer->hdr.poll_completion);
 
-<<<<<<< HEAD
-	ret = mbox_send_message(cinfo->chan, xfer);
-=======
 	ret = info->desc->ops->send_message(cinfo, xfer);
->>>>>>> 04d5ce62
 	if (ret < 0) {
 		dev_dbg(dev, "Failed to send message %d\n", ret);
 		return ret;
@@ -355,10 +331,6 @@
 			    xfer->hdr.protocol_id, xfer->hdr.seq,
 			    xfer->hdr.status);
 
-	trace_scmi_xfer_end(xfer->transfer_id, xfer->hdr.id,
-			    xfer->hdr.protocol_id, xfer->hdr.seq,
-			    xfer->hdr.status);
-
 	return ret;
 }
 
@@ -610,11 +582,7 @@
 	if (cinfo)
 		return 0;
 
-<<<<<<< HEAD
-	if (scmi_mailbox_check(np, idx)) {
-=======
 	if (!info->desc->ops->chan_available(dev, idx)) {
->>>>>>> 04d5ce62
 		cinfo = idr_find(idr, SCMI_PROTOCOL_BASE);
 		if (unlikely(!cinfo)) /* Possible only if platform has no Rx */
 			return -EINVAL;
@@ -853,16 +821,6 @@
 	&dev_attr_vendor_id.attr,
 	&dev_attr_sub_vendor_id.attr,
 	NULL,
-<<<<<<< HEAD
-};
-ATTRIBUTE_GROUPS(versions);
-
-static const struct scmi_desc scmi_generic_desc = {
-	.max_rx_timeout_ms = 30,	/* We may increase this if required */
-	.max_msg = 20,		/* Limited by MBOX_TX_QUEUE_LEN */
-	.max_msg_size = 128,
-=======
->>>>>>> 04d5ce62
 };
 ATTRIBUTE_GROUPS(versions);
 
