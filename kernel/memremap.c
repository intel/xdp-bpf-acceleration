/*
 * Copyright(c) 2015 Intel Corporation. All rights reserved.
 *
 * This program is free software; you can redistribute it and/or modify
 * it under the terms of version 2 of the GNU General Public License as
 * published by the Free Software Foundation.
 *
 * This program is distributed in the hope that it will be useful, but
 * WITHOUT ANY WARRANTY; without even the implied warranty of
 * MERCHANTABILITY or FITNESS FOR A PARTICULAR PURPOSE.  See the GNU
 * General Public License for more details.
 */
#include <linux/radix-tree.h>
#include <linux/memremap.h>
#include <linux/device.h>
#include <linux/types.h>
#include <linux/pfn_t.h>
#include <linux/io.h>
#include <linux/mm.h>
#include <linux/memory_hotplug.h>

#ifndef ioremap_cache
/* temporary while we convert existing ioremap_cache users to memremap */
__weak void __iomem *ioremap_cache(resource_size_t offset, unsigned long size)
{
	return ioremap(offset, size);
}
#endif

static void *try_ram_remap(resource_size_t offset, size_t size)
{
	unsigned long pfn = PHYS_PFN(offset);

	/* In the simple case just return the existing linear address */
	if (pfn_valid(pfn) && !PageHighMem(pfn_to_page(pfn)))
		return __va(offset);
	return NULL; /* fallback to ioremap_cache */
}

/**
 * memremap() - remap an iomem_resource as cacheable memory
 * @offset: iomem resource start address
 * @size: size of remap
 * @flags: either MEMREMAP_WB or MEMREMAP_WT
 *
 * memremap() is "ioremap" for cases where it is known that the resource
 * being mapped does not have i/o side effects and the __iomem
 * annotation is not applicable.
 *
 * MEMREMAP_WB - matches the default mapping for System RAM on
 * the architecture.  This is usually a read-allocate write-back cache.
 * Morever, if MEMREMAP_WB is specified and the requested remap region is RAM
 * memremap() will bypass establishing a new mapping and instead return
 * a pointer into the direct map.
 *
 * MEMREMAP_WT - establish a mapping whereby writes either bypass the
 * cache or are written through to memory and never exist in a
 * cache-dirty state with respect to program visibility.  Attempts to
 * map System RAM with this mapping type will fail.
 */
void *memremap(resource_size_t offset, size_t size, unsigned long flags)
{
	int is_ram = region_intersects(offset, size,
				       IORESOURCE_SYSTEM_RAM, IORES_DESC_NONE);
	void *addr = NULL;

	if (is_ram == REGION_MIXED) {
		WARN_ONCE(1, "memremap attempted on mixed range %pa size: %#lx\n",
				&offset, (unsigned long) size);
		return NULL;
	}

	/* Try all mapping types requested until one returns non-NULL */
	if (flags & MEMREMAP_WB) {
		flags &= ~MEMREMAP_WB;
		/*
		 * MEMREMAP_WB is special in that it can be satisifed
		 * from the direct map.  Some archs depend on the
		 * capability of memremap() to autodetect cases where
		 * the requested range is potentially in System RAM.
		 */
		if (is_ram == REGION_INTERSECTS)
			addr = try_ram_remap(offset, size);
		if (!addr)
			addr = ioremap_cache(offset, size);
	}

	/*
	 * If we don't have a mapping yet and more request flags are
	 * pending then we will be attempting to establish a new virtual
	 * address mapping.  Enforce that this mapping is not aliasing
	 * System RAM.
	 */
	if (!addr && is_ram == REGION_INTERSECTS && flags) {
		WARN_ONCE(1, "memremap attempted on ram %pa size: %#lx\n",
				&offset, (unsigned long) size);
		return NULL;
	}

	if (!addr && (flags & MEMREMAP_WT)) {
		flags &= ~MEMREMAP_WT;
		addr = ioremap_wt(offset, size);
	}

	return addr;
}
EXPORT_SYMBOL(memremap);

void memunmap(void *addr)
{
	if (is_vmalloc_addr(addr))
		iounmap((void __iomem *) addr);
}
EXPORT_SYMBOL(memunmap);

static void devm_memremap_release(struct device *dev, void *res)
{
	memunmap(*(void **)res);
}

static int devm_memremap_match(struct device *dev, void *res, void *match_data)
{
	return *(void **)res == match_data;
}

void *devm_memremap(struct device *dev, resource_size_t offset,
		size_t size, unsigned long flags)
{
	void **ptr, *addr;

	ptr = devres_alloc_node(devm_memremap_release, sizeof(*ptr), GFP_KERNEL,
			dev_to_node(dev));
	if (!ptr)
		return ERR_PTR(-ENOMEM);

	addr = memremap(offset, size, flags);
	if (addr) {
		*ptr = addr;
		devres_add(dev, ptr);
	} else {
		devres_free(ptr);
		return ERR_PTR(-ENXIO);
	}

	return addr;
}
EXPORT_SYMBOL(devm_memremap);

void devm_memunmap(struct device *dev, void *addr)
{
	WARN_ON(devres_release(dev, devm_memremap_release,
				devm_memremap_match, addr));
}
EXPORT_SYMBOL(devm_memunmap);

pfn_t phys_to_pfn_t(phys_addr_t addr, u64 flags)
{
	return __pfn_to_pfn_t(addr >> PAGE_SHIFT, flags);
}
EXPORT_SYMBOL(phys_to_pfn_t);

#ifdef CONFIG_ZONE_DEVICE
static DEFINE_MUTEX(pgmap_lock);
static RADIX_TREE(pgmap_radix, GFP_KERNEL);
#define SECTION_MASK ~((1UL << PA_SECTION_SHIFT) - 1)
#define SECTION_SIZE (1UL << PA_SECTION_SHIFT)

struct page_map {
	struct resource res;
	struct percpu_ref *ref;
	struct dev_pagemap pgmap;
	struct vmem_altmap altmap;
};

void get_zone_device_page(struct page *page)
{
	percpu_ref_get(page->pgmap->ref);
}
EXPORT_SYMBOL(get_zone_device_page);

void put_zone_device_page(struct page *page)
{
	put_dev_pagemap(page->pgmap);
}
EXPORT_SYMBOL(put_zone_device_page);

static void pgmap_radix_release(struct resource *res)
{
	resource_size_t key, align_start, align_size, align_end;

	align_start = res->start & ~(SECTION_SIZE - 1);
	align_size = ALIGN(resource_size(res), SECTION_SIZE);
	align_end = align_start + align_size - 1;

	mutex_lock(&pgmap_lock);
	for (key = res->start; key <= res->end; key += SECTION_SIZE)
		radix_tree_delete(&pgmap_radix, key >> PA_SECTION_SHIFT);
	mutex_unlock(&pgmap_lock);
}

static unsigned long pfn_first(struct page_map *page_map)
{
	struct dev_pagemap *pgmap = &page_map->pgmap;
	const struct resource *res = &page_map->res;
	struct vmem_altmap *altmap = pgmap->altmap;
	unsigned long pfn;

	pfn = res->start >> PAGE_SHIFT;
	if (altmap)
		pfn += vmem_altmap_offset(altmap);
	return pfn;
}

static unsigned long pfn_end(struct page_map *page_map)
{
	const struct resource *res = &page_map->res;

	return (res->start + resource_size(res)) >> PAGE_SHIFT;
}

#define for_each_device_pfn(pfn, map) \
	for (pfn = pfn_first(map); pfn < pfn_end(map); pfn++)

static void devm_memremap_pages_release(struct device *dev, void *data)
{
	struct page_map *page_map = data;
	struct resource *res = &page_map->res;
	resource_size_t align_start, align_size;
	struct dev_pagemap *pgmap = &page_map->pgmap;

	if (percpu_ref_tryget_live(pgmap->ref)) {
		dev_WARN(dev, "%s: page mapping is still live!\n", __func__);
		percpu_ref_put(pgmap->ref);
	}

	/* pages are dead and unused, undo the arch mapping */
	align_start = res->start & ~(SECTION_SIZE - 1);
	align_size = ALIGN(resource_size(res), SECTION_SIZE);
	arch_remove_memory(align_start, align_size);
	pgmap_radix_release(res);
	dev_WARN_ONCE(dev, pgmap->altmap && pgmap->altmap->alloc,
			"%s: failed to free all reserved pages\n", __func__);
}

/* assumes rcu_read_lock() held at entry */
struct dev_pagemap *find_dev_pagemap(resource_size_t phys)
{
	struct page_map *page_map;

	WARN_ON_ONCE(!rcu_read_lock_held());

	page_map = radix_tree_lookup(&pgmap_radix, phys >> PA_SECTION_SHIFT);
	return page_map ? &page_map->pgmap : NULL;
}

/**
 * devm_memremap_pages - remap and provide memmap backing for the given resource
 * @dev: hosting device for @res
 * @res: "host memory" address range
 * @ref: a live per-cpu reference count
 * @altmap: optional descriptor for allocating the memmap from @res
 *
 * Notes:
 * 1/ @ref must be 'live' on entry and 'dead' before devm_memunmap_pages() time
 *    (or devm release event).
 *
 * 2/ @res is expected to be a host memory range that could feasibly be
 *    treated as a "System RAM" range, i.e. not a device mmio range, but
 *    this is not enforced.
 */
void *devm_memremap_pages(struct device *dev, struct resource *res,
		struct percpu_ref *ref, struct vmem_altmap *altmap)
{
<<<<<<< HEAD
=======
	int is_ram = region_intersects(res->start, resource_size(res),
				       IORESOURCE_SYSTEM_RAM, IORES_DESC_NONE);
>>>>>>> bc94b996
	resource_size_t key, align_start, align_size, align_end;
	struct dev_pagemap *pgmap;
	struct page_map *page_map;
	int error, nid, is_ram;
	unsigned long pfn;

	align_start = res->start & ~(SECTION_SIZE - 1);
	align_size = ALIGN(res->start + resource_size(res), SECTION_SIZE)
		- align_start;
	is_ram = region_intersects(align_start, align_size, "System RAM");

	if (is_ram == REGION_MIXED) {
		WARN_ONCE(1, "%s attempted on mixed region %pr\n",
				__func__, res);
		return ERR_PTR(-ENXIO);
	}

	if (is_ram == REGION_INTERSECTS)
		return __va(res->start);

	if (altmap && !IS_ENABLED(CONFIG_SPARSEMEM_VMEMMAP)) {
		dev_err(dev, "%s: altmap requires CONFIG_SPARSEMEM_VMEMMAP=y\n",
				__func__);
		return ERR_PTR(-ENXIO);
	}

	if (!ref)
		return ERR_PTR(-EINVAL);

	page_map = devres_alloc_node(devm_memremap_pages_release,
			sizeof(*page_map), GFP_KERNEL, dev_to_node(dev));
	if (!page_map)
		return ERR_PTR(-ENOMEM);
	pgmap = &page_map->pgmap;

	memcpy(&page_map->res, res, sizeof(*res));

	pgmap->dev = dev;
	if (altmap) {
		memcpy(&page_map->altmap, altmap, sizeof(*altmap));
		pgmap->altmap = &page_map->altmap;
	}
	pgmap->ref = ref;
	pgmap->res = &page_map->res;

	mutex_lock(&pgmap_lock);
	error = 0;
	align_end = align_start + align_size - 1;
	for (key = align_start; key <= align_end; key += SECTION_SIZE) {
		struct dev_pagemap *dup;

		rcu_read_lock();
		dup = find_dev_pagemap(key);
		rcu_read_unlock();
		if (dup) {
			dev_err(dev, "%s: %pr collides with mapping for %s\n",
					__func__, res, dev_name(dup->dev));
			error = -EBUSY;
			break;
		}
		error = radix_tree_insert(&pgmap_radix, key >> PA_SECTION_SHIFT,
				page_map);
		if (error) {
			dev_err(dev, "%s: failed: %d\n", __func__, error);
			break;
		}
	}
	mutex_unlock(&pgmap_lock);
	if (error)
		goto err_radix;

	nid = dev_to_node(dev);
	if (nid < 0)
		nid = numa_mem_id();

	error = arch_add_memory(nid, align_start, align_size, true);
	if (error)
		goto err_add_memory;

	for_each_device_pfn(pfn, page_map) {
		struct page *page = pfn_to_page(pfn);

		/*
		 * ZONE_DEVICE pages union ->lru with a ->pgmap back
		 * pointer.  It is a bug if a ZONE_DEVICE page is ever
		 * freed or placed on a driver-private list.  Seed the
		 * storage with LIST_POISON* values.
		 */
		list_del(&page->lru);
		page->pgmap = pgmap;
	}
	devres_add(dev, page_map);
	return __va(res->start);

 err_add_memory:
 err_radix:
	pgmap_radix_release(res);
	devres_free(page_map);
	return ERR_PTR(error);
}
EXPORT_SYMBOL(devm_memremap_pages);

unsigned long vmem_altmap_offset(struct vmem_altmap *altmap)
{
	/* number of pfns from base where pfn_to_page() is valid */
	return altmap->reserve + altmap->free;
}

void vmem_altmap_free(struct vmem_altmap *altmap, unsigned long nr_pfns)
{
	altmap->alloc -= nr_pfns;
}

#ifdef CONFIG_SPARSEMEM_VMEMMAP
struct vmem_altmap *to_vmem_altmap(unsigned long memmap_start)
{
	/*
	 * 'memmap_start' is the virtual address for the first "struct
	 * page" in this range of the vmemmap array.  In the case of
	 * CONFIG_SPARSE_VMEMMAP a page_to_pfn conversion is simple
	 * pointer arithmetic, so we can perform this to_vmem_altmap()
	 * conversion without concern for the initialization state of
	 * the struct page fields.
	 */
	struct page *page = (struct page *) memmap_start;
	struct dev_pagemap *pgmap;

	/*
	 * Uncoditionally retrieve a dev_pagemap associated with the
	 * given physical address, this is only for use in the
	 * arch_{add|remove}_memory() for setting up and tearing down
	 * the memmap.
	 */
	rcu_read_lock();
	pgmap = find_dev_pagemap(__pfn_to_phys(page_to_pfn(page)));
	rcu_read_unlock();

	return pgmap ? pgmap->altmap : NULL;
}
#endif /* CONFIG_SPARSEMEM_VMEMMAP */
#endif /* CONFIG_ZONE_DEVICE */<|MERGE_RESOLUTION|>--- conflicted
+++ resolved
@@ -271,11 +271,6 @@
 void *devm_memremap_pages(struct device *dev, struct resource *res,
 		struct percpu_ref *ref, struct vmem_altmap *altmap)
 {
-<<<<<<< HEAD
-=======
-	int is_ram = region_intersects(res->start, resource_size(res),
-				       IORESOURCE_SYSTEM_RAM, IORES_DESC_NONE);
->>>>>>> bc94b996
 	resource_size_t key, align_start, align_size, align_end;
 	struct dev_pagemap *pgmap;
 	struct page_map *page_map;
@@ -285,7 +280,8 @@
 	align_start = res->start & ~(SECTION_SIZE - 1);
 	align_size = ALIGN(res->start + resource_size(res), SECTION_SIZE)
 		- align_start;
-	is_ram = region_intersects(align_start, align_size, "System RAM");
+	is_ram = region_intersects(align_start, align_size,
+		IORESOURCE_SYSTEM_RAM, IORES_DESC_NONE);
 
 	if (is_ram == REGION_MIXED) {
 		WARN_ONCE(1, "%s attempted on mixed region %pr\n",
