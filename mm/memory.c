/*
 *  linux/mm/memory.c
 *
 *  Copyright (C) 1991, 1992, 1993, 1994  Linus Torvalds
 */

/*
 * demand-loading started 01.12.91 - seems it is high on the list of
 * things wanted, and it should be easy to implement. - Linus
 */

/*
 * Ok, demand-loading was easy, shared pages a little bit tricker. Shared
 * pages started 02.12.91, seems to work. - Linus.
 *
 * Tested sharing by executing about 30 /bin/sh: under the old kernel it
 * would have taken more than the 6M I have free, but it worked well as
 * far as I could see.
 *
 * Also corrected some "invalidate()"s - I wasn't doing enough of them.
 */

/*
 * Real VM (paging to/from disk) started 18.12.91. Much more work and
 * thought has to go into this. Oh, well..
 * 19.12.91  -  works, somewhat. Sometimes I get faults, don't know why.
 *		Found it. Everything seems to work now.
 * 20.12.91  -  Ok, making the swap-device changeable like the root.
 */

/*
 * 05.04.94  -  Multi-page memory management added for v1.1.
 * 		Idea by Alex Bligh (alex@cconcepts.co.uk)
 *
 * 16.07.99  -  Support of BIGMEM added by Gerhard Wichert, Siemens AG
 *		(Gerhard.Wichert@pdb.siemens.de)
 *
 * Aug/Sep 2004 Changed to four level page tables (Andi Kleen)
 */

#include <linux/kernel_stat.h>
#include <linux/mm.h>
#include <linux/hugetlb.h>
#include <linux/mman.h>
#include <linux/swap.h>
#include <linux/highmem.h>
#include <linux/pagemap.h>
#include <linux/ksm.h>
#include <linux/rmap.h>
#include <linux/module.h>
#include <linux/delayacct.h>
#include <linux/init.h>
#include <linux/writeback.h>
#include <linux/memcontrol.h>
#include <linux/mmu_notifier.h>
#include <linux/kallsyms.h>
#include <linux/swapops.h>
#include <linux/elf.h>
#include <linux/gfp.h>

#include <asm/io.h>
#include <asm/pgalloc.h>
#include <asm/uaccess.h>
#include <asm/tlb.h>
#include <asm/tlbflush.h>
#include <asm/pgtable.h>

#include "internal.h"

#ifndef CONFIG_NEED_MULTIPLE_NODES
/* use the per-pgdat data instead for discontigmem - mbligh */
unsigned long max_mapnr;
struct page *mem_map;

EXPORT_SYMBOL(max_mapnr);
EXPORT_SYMBOL(mem_map);
#endif

unsigned long num_physpages;
/*
 * A number of key systems in x86 including ioremap() rely on the assumption
 * that high_memory defines the upper bound on direct map memory, then end
 * of ZONE_NORMAL.  Under CONFIG_DISCONTIG this means that max_low_pfn and
 * highstart_pfn must be the same; there must be no gap between ZONE_NORMAL
 * and ZONE_HIGHMEM.
 */
void * high_memory;

EXPORT_SYMBOL(num_physpages);
EXPORT_SYMBOL(high_memory);

/*
 * Randomize the address space (stacks, mmaps, brk, etc.).
 *
 * ( When CONFIG_COMPAT_BRK=y we exclude brk from randomization,
 *   as ancient (libc5 based) binaries can segfault. )
 */
int randomize_va_space __read_mostly =
#ifdef CONFIG_COMPAT_BRK
					1;
#else
					2;
#endif

static int __init disable_randmaps(char *s)
{
	randomize_va_space = 0;
	return 1;
}
__setup("norandmaps", disable_randmaps);

unsigned long zero_pfn __read_mostly;
unsigned long highest_memmap_pfn __read_mostly;

/*
 * CONFIG_MMU architectures set up ZERO_PAGE in their paging_init()
 */
static int __init init_zero_pfn(void)
{
	zero_pfn = page_to_pfn(ZERO_PAGE(0));
	return 0;
}
core_initcall(init_zero_pfn);


#if defined(SPLIT_RSS_COUNTING)

static void __sync_task_rss_stat(struct task_struct *task, struct mm_struct *mm)
{
	int i;

	for (i = 0; i < NR_MM_COUNTERS; i++) {
		if (task->rss_stat.count[i]) {
			add_mm_counter(mm, i, task->rss_stat.count[i]);
			task->rss_stat.count[i] = 0;
		}
	}
	task->rss_stat.events = 0;
}

static void add_mm_counter_fast(struct mm_struct *mm, int member, int val)
{
	struct task_struct *task = current;

	if (likely(task->mm == mm))
		task->rss_stat.count[member] += val;
	else
		add_mm_counter(mm, member, val);
}
#define inc_mm_counter_fast(mm, member) add_mm_counter_fast(mm, member, 1)
#define dec_mm_counter_fast(mm, member) add_mm_counter_fast(mm, member, -1)

/* sync counter once per 64 page faults */
#define TASK_RSS_EVENTS_THRESH	(64)
static void check_sync_rss_stat(struct task_struct *task)
{
	if (unlikely(task != current))
		return;
	if (unlikely(task->rss_stat.events++ > TASK_RSS_EVENTS_THRESH))
		__sync_task_rss_stat(task, task->mm);
}

unsigned long get_mm_counter(struct mm_struct *mm, int member)
{
	long val = 0;

	/*
	 * Don't use task->mm here...for avoiding to use task_get_mm()..
	 * The caller must guarantee task->mm is not invalid.
	 */
	val = atomic_long_read(&mm->rss_stat.count[member]);
	/*
	 * counter is updated in asynchronous manner and may go to minus.
	 * But it's never be expected number for users.
	 */
	if (val < 0)
		return 0;
	return (unsigned long)val;
}

void sync_mm_rss(struct task_struct *task, struct mm_struct *mm)
{
	__sync_task_rss_stat(task, mm);
}
#else

#define inc_mm_counter_fast(mm, member) inc_mm_counter(mm, member)
#define dec_mm_counter_fast(mm, member) dec_mm_counter(mm, member)

static void check_sync_rss_stat(struct task_struct *task)
{
}

#endif

/*
 * If a p?d_bad entry is found while walking page tables, report
 * the error, before resetting entry to p?d_none.  Usually (but
 * very seldom) called out from the p?d_none_or_clear_bad macros.
 */

void pgd_clear_bad(pgd_t *pgd)
{
	pgd_ERROR(*pgd);
	pgd_clear(pgd);
}

void pud_clear_bad(pud_t *pud)
{
	pud_ERROR(*pud);
	pud_clear(pud);
}

void pmd_clear_bad(pmd_t *pmd)
{
	pmd_ERROR(*pmd);
	pmd_clear(pmd);
}

/*
 * Note: this doesn't free the actual pages themselves. That
 * has been handled earlier when unmapping all the memory regions.
 */
static void free_pte_range(struct mmu_gather *tlb, pmd_t *pmd,
			   unsigned long addr)
{
	pgtable_t token = pmd_pgtable(*pmd);
	pmd_clear(pmd);
	pte_free_tlb(tlb, token, addr);
	tlb->mm->nr_ptes--;
}

static inline void free_pmd_range(struct mmu_gather *tlb, pud_t *pud,
				unsigned long addr, unsigned long end,
				unsigned long floor, unsigned long ceiling)
{
	pmd_t *pmd;
	unsigned long next;
	unsigned long start;

	start = addr;
	pmd = pmd_offset(pud, addr);
	do {
		next = pmd_addr_end(addr, end);
		if (pmd_none_or_clear_bad(pmd))
			continue;
		free_pte_range(tlb, pmd, addr);
	} while (pmd++, addr = next, addr != end);

	start &= PUD_MASK;
	if (start < floor)
		return;
	if (ceiling) {
		ceiling &= PUD_MASK;
		if (!ceiling)
			return;
	}
	if (end - 1 > ceiling - 1)
		return;

	pmd = pmd_offset(pud, start);
	pud_clear(pud);
	pmd_free_tlb(tlb, pmd, start);
}

static inline void free_pud_range(struct mmu_gather *tlb, pgd_t *pgd,
				unsigned long addr, unsigned long end,
				unsigned long floor, unsigned long ceiling)
{
	pud_t *pud;
	unsigned long next;
	unsigned long start;

	start = addr;
	pud = pud_offset(pgd, addr);
	do {
		next = pud_addr_end(addr, end);
		if (pud_none_or_clear_bad(pud))
			continue;
		free_pmd_range(tlb, pud, addr, next, floor, ceiling);
	} while (pud++, addr = next, addr != end);

	start &= PGDIR_MASK;
	if (start < floor)
		return;
	if (ceiling) {
		ceiling &= PGDIR_MASK;
		if (!ceiling)
			return;
	}
	if (end - 1 > ceiling - 1)
		return;

	pud = pud_offset(pgd, start);
	pgd_clear(pgd);
	pud_free_tlb(tlb, pud, start);
}

/*
 * This function frees user-level page tables of a process.
 *
 * Must be called with pagetable lock held.
 */
void free_pgd_range(struct mmu_gather *tlb,
			unsigned long addr, unsigned long end,
			unsigned long floor, unsigned long ceiling)
{
	pgd_t *pgd;
	unsigned long next;

	/*
	 * The next few lines have given us lots of grief...
	 *
	 * Why are we testing PMD* at this top level?  Because often
	 * there will be no work to do at all, and we'd prefer not to
	 * go all the way down to the bottom just to discover that.
	 *
	 * Why all these "- 1"s?  Because 0 represents both the bottom
	 * of the address space and the top of it (using -1 for the
	 * top wouldn't help much: the masks would do the wrong thing).
	 * The rule is that addr 0 and floor 0 refer to the bottom of
	 * the address space, but end 0 and ceiling 0 refer to the top
	 * Comparisons need to use "end - 1" and "ceiling - 1" (though
	 * that end 0 case should be mythical).
	 *
	 * Wherever addr is brought up or ceiling brought down, we must
	 * be careful to reject "the opposite 0" before it confuses the
	 * subsequent tests.  But what about where end is brought down
	 * by PMD_SIZE below? no, end can't go down to 0 there.
	 *
	 * Whereas we round start (addr) and ceiling down, by different
	 * masks at different levels, in order to test whether a table
	 * now has no other vmas using it, so can be freed, we don't
	 * bother to round floor or end up - the tests don't need that.
	 */

	addr &= PMD_MASK;
	if (addr < floor) {
		addr += PMD_SIZE;
		if (!addr)
			return;
	}
	if (ceiling) {
		ceiling &= PMD_MASK;
		if (!ceiling)
			return;
	}
	if (end - 1 > ceiling - 1)
		end -= PMD_SIZE;
	if (addr > end - 1)
		return;

	pgd = pgd_offset(tlb->mm, addr);
	do {
		next = pgd_addr_end(addr, end);
		if (pgd_none_or_clear_bad(pgd))
			continue;
		free_pud_range(tlb, pgd, addr, next, floor, ceiling);
	} while (pgd++, addr = next, addr != end);
}

void free_pgtables(struct mmu_gather *tlb, struct vm_area_struct *vma,
		unsigned long floor, unsigned long ceiling)
{
	while (vma) {
		struct vm_area_struct *next = vma->vm_next;
		unsigned long addr = vma->vm_start;

		/*
		 * Hide vma from rmap and truncate_pagecache before freeing
		 * pgtables
		 */
		unlink_anon_vmas(vma);
		unlink_file_vma(vma);

		if (is_vm_hugetlb_page(vma)) {
			hugetlb_free_pgd_range(tlb, addr, vma->vm_end,
				floor, next? next->vm_start: ceiling);
		} else {
			/*
			 * Optimization: gather nearby vmas into one call down
			 */
			while (next && next->vm_start <= vma->vm_end + PMD_SIZE
			       && !is_vm_hugetlb_page(next)) {
				vma = next;
				next = vma->vm_next;
				unlink_anon_vmas(vma);
				unlink_file_vma(vma);
			}
			free_pgd_range(tlb, addr, vma->vm_end,
				floor, next? next->vm_start: ceiling);
		}
		vma = next;
	}
}

int __pte_alloc(struct mm_struct *mm, pmd_t *pmd, unsigned long address)
{
	pgtable_t new = pte_alloc_one(mm, address);
	if (!new)
		return -ENOMEM;

	/*
	 * Ensure all pte setup (eg. pte page lock and page clearing) are
	 * visible before the pte is made visible to other CPUs by being
	 * put into page tables.
	 *
	 * The other side of the story is the pointer chasing in the page
	 * table walking code (when walking the page table without locking;
	 * ie. most of the time). Fortunately, these data accesses consist
	 * of a chain of data-dependent loads, meaning most CPUs (alpha
	 * being the notable exception) will already guarantee loads are
	 * seen in-order. See the alpha page table accessors for the
	 * smp_read_barrier_depends() barriers in page table walking code.
	 */
	smp_wmb(); /* Could be smp_wmb__xxx(before|after)_spin_lock */

	spin_lock(&mm->page_table_lock);
	if (!pmd_present(*pmd)) {	/* Has another populated it ? */
		mm->nr_ptes++;
		pmd_populate(mm, pmd, new);
		new = NULL;
	}
	spin_unlock(&mm->page_table_lock);
	if (new)
		pte_free(mm, new);
	return 0;
}

int __pte_alloc_kernel(pmd_t *pmd, unsigned long address)
{
	pte_t *new = pte_alloc_one_kernel(&init_mm, address);
	if (!new)
		return -ENOMEM;

	smp_wmb(); /* See comment in __pte_alloc */

	spin_lock(&init_mm.page_table_lock);
	if (!pmd_present(*pmd)) {	/* Has another populated it ? */
		pmd_populate_kernel(&init_mm, pmd, new);
		new = NULL;
	}
	spin_unlock(&init_mm.page_table_lock);
	if (new)
		pte_free_kernel(&init_mm, new);
	return 0;
}

static inline void init_rss_vec(int *rss)
{
	memset(rss, 0, sizeof(int) * NR_MM_COUNTERS);
}

static inline void add_mm_rss_vec(struct mm_struct *mm, int *rss)
{
	int i;

	if (current->mm == mm)
		sync_mm_rss(current, mm);
	for (i = 0; i < NR_MM_COUNTERS; i++)
		if (rss[i])
			add_mm_counter(mm, i, rss[i]);
}

/*
 * This function is called to print an error when a bad pte
 * is found. For example, we might have a PFN-mapped pte in
 * a region that doesn't allow it.
 *
 * The calling function must still handle the error.
 */
static void print_bad_pte(struct vm_area_struct *vma, unsigned long addr,
			  pte_t pte, struct page *page)
{
	pgd_t *pgd = pgd_offset(vma->vm_mm, addr);
	pud_t *pud = pud_offset(pgd, addr);
	pmd_t *pmd = pmd_offset(pud, addr);
	struct address_space *mapping;
	pgoff_t index;
	static unsigned long resume;
	static unsigned long nr_shown;
	static unsigned long nr_unshown;

	/*
	 * Allow a burst of 60 reports, then keep quiet for that minute;
	 * or allow a steady drip of one report per second.
	 */
	if (nr_shown == 60) {
		if (time_before(jiffies, resume)) {
			nr_unshown++;
			return;
		}
		if (nr_unshown) {
			printk(KERN_ALERT
				"BUG: Bad page map: %lu messages suppressed\n",
				nr_unshown);
			nr_unshown = 0;
		}
		nr_shown = 0;
	}
	if (nr_shown++ == 0)
		resume = jiffies + 60 * HZ;

	mapping = vma->vm_file ? vma->vm_file->f_mapping : NULL;
	index = linear_page_index(vma, addr);

	printk(KERN_ALERT
		"BUG: Bad page map in process %s  pte:%08llx pmd:%08llx\n",
		current->comm,
		(long long)pte_val(pte), (long long)pmd_val(*pmd));
	if (page)
		dump_page(page);
	printk(KERN_ALERT
		"addr:%p vm_flags:%08lx anon_vma:%p mapping:%p index:%lx\n",
		(void *)addr, vma->vm_flags, vma->anon_vma, mapping, index);
	/*
	 * Choose text because data symbols depend on CONFIG_KALLSYMS_ALL=y
	 */
	if (vma->vm_ops)
		print_symbol(KERN_ALERT "vma->vm_ops->fault: %s\n",
				(unsigned long)vma->vm_ops->fault);
	if (vma->vm_file && vma->vm_file->f_op)
		print_symbol(KERN_ALERT "vma->vm_file->f_op->mmap: %s\n",
				(unsigned long)vma->vm_file->f_op->mmap);
	dump_stack();
	add_taint(TAINT_BAD_PAGE);
}

static inline int is_cow_mapping(unsigned int flags)
{
	return (flags & (VM_SHARED | VM_MAYWRITE)) == VM_MAYWRITE;
}

#ifndef is_zero_pfn
static inline int is_zero_pfn(unsigned long pfn)
{
	return pfn == zero_pfn;
}
#endif

#ifndef my_zero_pfn
static inline unsigned long my_zero_pfn(unsigned long addr)
{
	return zero_pfn;
}
#endif

/*
 * vm_normal_page -- This function gets the "struct page" associated with a pte.
 *
 * "Special" mappings do not wish to be associated with a "struct page" (either
 * it doesn't exist, or it exists but they don't want to touch it). In this
 * case, NULL is returned here. "Normal" mappings do have a struct page.
 *
 * There are 2 broad cases. Firstly, an architecture may define a pte_special()
 * pte bit, in which case this function is trivial. Secondly, an architecture
 * may not have a spare pte bit, which requires a more complicated scheme,
 * described below.
 *
 * A raw VM_PFNMAP mapping (ie. one that is not COWed) is always considered a
 * special mapping (even if there are underlying and valid "struct pages").
 * COWed pages of a VM_PFNMAP are always normal.
 *
 * The way we recognize COWed pages within VM_PFNMAP mappings is through the
 * rules set up by "remap_pfn_range()": the vma will have the VM_PFNMAP bit
 * set, and the vm_pgoff will point to the first PFN mapped: thus every special
 * mapping will always honor the rule
 *
 *	pfn_of_page == vma->vm_pgoff + ((addr - vma->vm_start) >> PAGE_SHIFT)
 *
 * And for normal mappings this is false.
 *
 * This restricts such mappings to be a linear translation from virtual address
 * to pfn. To get around this restriction, we allow arbitrary mappings so long
 * as the vma is not a COW mapping; in that case, we know that all ptes are
 * special (because none can have been COWed).
 *
 *
 * In order to support COW of arbitrary special mappings, we have VM_MIXEDMAP.
 *
 * VM_MIXEDMAP mappings can likewise contain memory with or without "struct
 * page" backing, however the difference is that _all_ pages with a struct
 * page (that is, those where pfn_valid is true) are refcounted and considered
 * normal pages by the VM. The disadvantage is that pages are refcounted
 * (which can be slower and simply not an option for some PFNMAP users). The
 * advantage is that we don't have to follow the strict linearity rule of
 * PFNMAP mappings in order to support COWable mappings.
 *
 */
#ifdef __HAVE_ARCH_PTE_SPECIAL
# define HAVE_PTE_SPECIAL 1
#else
# define HAVE_PTE_SPECIAL 0
#endif
struct page *vm_normal_page(struct vm_area_struct *vma, unsigned long addr,
				pte_t pte)
{
	unsigned long pfn = pte_pfn(pte);

	if (HAVE_PTE_SPECIAL) {
		if (likely(!pte_special(pte)))
			goto check_pfn;
		if (vma->vm_flags & (VM_PFNMAP | VM_MIXEDMAP))
			return NULL;
		if (!is_zero_pfn(pfn))
			print_bad_pte(vma, addr, pte, NULL);
		return NULL;
	}

	/* !HAVE_PTE_SPECIAL case follows: */

	if (unlikely(vma->vm_flags & (VM_PFNMAP|VM_MIXEDMAP))) {
		if (vma->vm_flags & VM_MIXEDMAP) {
			if (!pfn_valid(pfn))
				return NULL;
			goto out;
		} else {
			unsigned long off;
			off = (addr - vma->vm_start) >> PAGE_SHIFT;
			if (pfn == vma->vm_pgoff + off)
				return NULL;
			if (!is_cow_mapping(vma->vm_flags))
				return NULL;
		}
	}

	if (is_zero_pfn(pfn))
		return NULL;
check_pfn:
	if (unlikely(pfn > highest_memmap_pfn)) {
		print_bad_pte(vma, addr, pte, NULL);
		return NULL;
	}

	/*
	 * NOTE! We still have PageReserved() pages in the page tables.
	 * eg. VDSO mappings can cause them to exist.
	 */
out:
	return pfn_to_page(pfn);
}

/*
 * copy one vm_area from one task to the other. Assumes the page tables
 * already present in the new task to be cleared in the whole range
 * covered by this vma.
 */

static inline unsigned long
copy_one_pte(struct mm_struct *dst_mm, struct mm_struct *src_mm,
		pte_t *dst_pte, pte_t *src_pte, struct vm_area_struct *vma,
		unsigned long addr, int *rss)
{
	unsigned long vm_flags = vma->vm_flags;
	pte_t pte = *src_pte;
	struct page *page;

	/* pte contains position in swap or file, so copy. */
	if (unlikely(!pte_present(pte))) {
		if (!pte_file(pte)) {
			swp_entry_t entry = pte_to_swp_entry(pte);

			if (swap_duplicate(entry) < 0)
				return entry.val;

			/* make sure dst_mm is on swapoff's mmlist. */
			if (unlikely(list_empty(&dst_mm->mmlist))) {
				spin_lock(&mmlist_lock);
				if (list_empty(&dst_mm->mmlist))
					list_add(&dst_mm->mmlist,
						 &src_mm->mmlist);
				spin_unlock(&mmlist_lock);
			}
			if (likely(!non_swap_entry(entry)))
				rss[MM_SWAPENTS]++;
			else if (is_write_migration_entry(entry) &&
					is_cow_mapping(vm_flags)) {
				/*
				 * COW mappings require pages in both parent
				 * and child to be set to read.
				 */
				make_migration_entry_read(&entry);
				pte = swp_entry_to_pte(entry);
				set_pte_at(src_mm, addr, src_pte, pte);
			}
		}
		goto out_set_pte;
	}

	/*
	 * If it's a COW mapping, write protect it both
	 * in the parent and the child
	 */
	if (is_cow_mapping(vm_flags)) {
		ptep_set_wrprotect(src_mm, addr, src_pte);
		pte = pte_wrprotect(pte);
	}

	/*
	 * If it's a shared mapping, mark it clean in
	 * the child
	 */
	if (vm_flags & VM_SHARED)
		pte = pte_mkclean(pte);
	pte = pte_mkold(pte);

	page = vm_normal_page(vma, addr, pte);
	if (page) {
		get_page(page);
		page_dup_rmap(page);
		if (PageAnon(page))
			rss[MM_ANONPAGES]++;
		else
			rss[MM_FILEPAGES]++;
	}

out_set_pte:
	set_pte_at(dst_mm, addr, dst_pte, pte);
	return 0;
}

static int copy_pte_range(struct mm_struct *dst_mm, struct mm_struct *src_mm,
		pmd_t *dst_pmd, pmd_t *src_pmd, struct vm_area_struct *vma,
		unsigned long addr, unsigned long end)
{
	pte_t *orig_src_pte, *orig_dst_pte;
	pte_t *src_pte, *dst_pte;
	spinlock_t *src_ptl, *dst_ptl;
	int progress = 0;
	int rss[NR_MM_COUNTERS];
	swp_entry_t entry = (swp_entry_t){0};

again:
	init_rss_vec(rss);

	dst_pte = pte_alloc_map_lock(dst_mm, dst_pmd, addr, &dst_ptl);
	if (!dst_pte)
		return -ENOMEM;
	src_pte = pte_offset_map_nested(src_pmd, addr);
	src_ptl = pte_lockptr(src_mm, src_pmd);
	spin_lock_nested(src_ptl, SINGLE_DEPTH_NESTING);
	orig_src_pte = src_pte;
	orig_dst_pte = dst_pte;
	arch_enter_lazy_mmu_mode();

	do {
		/*
		 * We are holding two locks at this point - either of them
		 * could generate latencies in another task on another CPU.
		 */
		if (progress >= 32) {
			progress = 0;
			if (need_resched() ||
			    spin_needbreak(src_ptl) || spin_needbreak(dst_ptl))
				break;
		}
		if (pte_none(*src_pte)) {
			progress++;
			continue;
		}
		entry.val = copy_one_pte(dst_mm, src_mm, dst_pte, src_pte,
							vma, addr, rss);
		if (entry.val)
			break;
		progress += 8;
	} while (dst_pte++, src_pte++, addr += PAGE_SIZE, addr != end);

	arch_leave_lazy_mmu_mode();
	spin_unlock(src_ptl);
	pte_unmap_nested(orig_src_pte);
	add_mm_rss_vec(dst_mm, rss);
	pte_unmap_unlock(orig_dst_pte, dst_ptl);
	cond_resched();

	if (entry.val) {
		if (add_swap_count_continuation(entry, GFP_KERNEL) < 0)
			return -ENOMEM;
		progress = 0;
	}
	if (addr != end)
		goto again;
	return 0;
}

static inline int copy_pmd_range(struct mm_struct *dst_mm, struct mm_struct *src_mm,
		pud_t *dst_pud, pud_t *src_pud, struct vm_area_struct *vma,
		unsigned long addr, unsigned long end)
{
	pmd_t *src_pmd, *dst_pmd;
	unsigned long next;

	dst_pmd = pmd_alloc(dst_mm, dst_pud, addr);
	if (!dst_pmd)
		return -ENOMEM;
	src_pmd = pmd_offset(src_pud, addr);
	do {
		next = pmd_addr_end(addr, end);
		if (pmd_none_or_clear_bad(src_pmd))
			continue;
		if (copy_pte_range(dst_mm, src_mm, dst_pmd, src_pmd,
						vma, addr, next))
			return -ENOMEM;
	} while (dst_pmd++, src_pmd++, addr = next, addr != end);
	return 0;
}

static inline int copy_pud_range(struct mm_struct *dst_mm, struct mm_struct *src_mm,
		pgd_t *dst_pgd, pgd_t *src_pgd, struct vm_area_struct *vma,
		unsigned long addr, unsigned long end)
{
	pud_t *src_pud, *dst_pud;
	unsigned long next;

	dst_pud = pud_alloc(dst_mm, dst_pgd, addr);
	if (!dst_pud)
		return -ENOMEM;
	src_pud = pud_offset(src_pgd, addr);
	do {
		next = pud_addr_end(addr, end);
		if (pud_none_or_clear_bad(src_pud))
			continue;
		if (copy_pmd_range(dst_mm, src_mm, dst_pud, src_pud,
						vma, addr, next))
			return -ENOMEM;
	} while (dst_pud++, src_pud++, addr = next, addr != end);
	return 0;
}

int copy_page_range(struct mm_struct *dst_mm, struct mm_struct *src_mm,
		struct vm_area_struct *vma)
{
	pgd_t *src_pgd, *dst_pgd;
	unsigned long next;
	unsigned long addr = vma->vm_start;
	unsigned long end = vma->vm_end;
	int ret;

	/*
	 * Don't copy ptes where a page fault will fill them correctly.
	 * Fork becomes much lighter when there are big shared or private
	 * readonly mappings. The tradeoff is that copy_page_range is more
	 * efficient than faulting.
	 */
	if (!(vma->vm_flags & (VM_HUGETLB|VM_NONLINEAR|VM_PFNMAP|VM_INSERTPAGE))) {
		if (!vma->anon_vma)
			return 0;
	}

	if (is_vm_hugetlb_page(vma))
		return copy_hugetlb_page_range(dst_mm, src_mm, vma);

	if (unlikely(is_pfn_mapping(vma))) {
		/*
		 * We do not free on error cases below as remove_vma
		 * gets called on error from higher level routine
		 */
		ret = track_pfn_vma_copy(vma);
		if (ret)
			return ret;
	}

	/*
	 * We need to invalidate the secondary MMU mappings only when
	 * there could be a permission downgrade on the ptes of the
	 * parent mm. And a permission downgrade will only happen if
	 * is_cow_mapping() returns true.
	 */
	if (is_cow_mapping(vma->vm_flags))
		mmu_notifier_invalidate_range_start(src_mm, addr, end);

	ret = 0;
	dst_pgd = pgd_offset(dst_mm, addr);
	src_pgd = pgd_offset(src_mm, addr);
	do {
		next = pgd_addr_end(addr, end);
		if (pgd_none_or_clear_bad(src_pgd))
			continue;
		if (unlikely(copy_pud_range(dst_mm, src_mm, dst_pgd, src_pgd,
					    vma, addr, next))) {
			ret = -ENOMEM;
			break;
		}
	} while (dst_pgd++, src_pgd++, addr = next, addr != end);

	if (is_cow_mapping(vma->vm_flags))
		mmu_notifier_invalidate_range_end(src_mm,
						  vma->vm_start, end);
	return ret;
}

static unsigned long zap_pte_range(struct mmu_gather *tlb,
				struct vm_area_struct *vma, pmd_t *pmd,
				unsigned long addr, unsigned long end,
				long *zap_work, struct zap_details *details)
{
	struct mm_struct *mm = tlb->mm;
	pte_t *pte;
	spinlock_t *ptl;
	int rss[NR_MM_COUNTERS];

	init_rss_vec(rss);

	pte = pte_offset_map_lock(mm, pmd, addr, &ptl);
	arch_enter_lazy_mmu_mode();
	do {
		pte_t ptent = *pte;
		if (pte_none(ptent)) {
			(*zap_work)--;
			continue;
		}

		(*zap_work) -= PAGE_SIZE;

		if (pte_present(ptent)) {
			struct page *page;

			page = vm_normal_page(vma, addr, ptent);
			if (unlikely(details) && page) {
				/*
				 * unmap_shared_mapping_pages() wants to
				 * invalidate cache without truncating:
				 * unmap shared but keep private pages.
				 */
				if (details->check_mapping &&
				    details->check_mapping != page->mapping)
					continue;
				/*
				 * Each page->index must be checked when
				 * invalidating or truncating nonlinear.
				 */
				if (details->nonlinear_vma &&
				    (page->index < details->first_index ||
				     page->index > details->last_index))
					continue;
			}
			ptent = ptep_get_and_clear_full(mm, addr, pte,
							tlb->fullmm);
			tlb_remove_tlb_entry(tlb, pte, addr);
			if (unlikely(!page))
				continue;
			if (unlikely(details) && details->nonlinear_vma
			    && linear_page_index(details->nonlinear_vma,
						addr) != page->index)
				set_pte_at(mm, addr, pte,
					   pgoff_to_pte(page->index));
			if (PageAnon(page))
				rss[MM_ANONPAGES]--;
			else {
				if (pte_dirty(ptent))
					set_page_dirty(page);
				if (pte_young(ptent) &&
				    likely(!VM_SequentialReadHint(vma)))
					mark_page_accessed(page);
				rss[MM_FILEPAGES]--;
			}
			page_remove_rmap(page);
			if (unlikely(page_mapcount(page) < 0))
				print_bad_pte(vma, addr, ptent, page);
			tlb_remove_page(tlb, page);
			continue;
		}
		/*
		 * If details->check_mapping, we leave swap entries;
		 * if details->nonlinear_vma, we leave file entries.
		 */
		if (unlikely(details))
			continue;
		if (pte_file(ptent)) {
			if (unlikely(!(vma->vm_flags & VM_NONLINEAR)))
				print_bad_pte(vma, addr, ptent, NULL);
		} else {
			swp_entry_t entry = pte_to_swp_entry(ptent);

			if (!non_swap_entry(entry))
				rss[MM_SWAPENTS]--;
			if (unlikely(!free_swap_and_cache(entry)))
				print_bad_pte(vma, addr, ptent, NULL);
		}
		pte_clear_not_present_full(mm, addr, pte, tlb->fullmm);
	} while (pte++, addr += PAGE_SIZE, (addr != end && *zap_work > 0));

	add_mm_rss_vec(mm, rss);
	arch_leave_lazy_mmu_mode();
	pte_unmap_unlock(pte - 1, ptl);

	return addr;
}

static inline unsigned long zap_pmd_range(struct mmu_gather *tlb,
				struct vm_area_struct *vma, pud_t *pud,
				unsigned long addr, unsigned long end,
				long *zap_work, struct zap_details *details)
{
	pmd_t *pmd;
	unsigned long next;

	pmd = pmd_offset(pud, addr);
	do {
		next = pmd_addr_end(addr, end);
		if (pmd_none_or_clear_bad(pmd)) {
			(*zap_work)--;
			continue;
		}
		next = zap_pte_range(tlb, vma, pmd, addr, next,
						zap_work, details);
	} while (pmd++, addr = next, (addr != end && *zap_work > 0));

	return addr;
}

static inline unsigned long zap_pud_range(struct mmu_gather *tlb,
				struct vm_area_struct *vma, pgd_t *pgd,
				unsigned long addr, unsigned long end,
				long *zap_work, struct zap_details *details)
{
	pud_t *pud;
	unsigned long next;

	pud = pud_offset(pgd, addr);
	do {
		next = pud_addr_end(addr, end);
		if (pud_none_or_clear_bad(pud)) {
			(*zap_work)--;
			continue;
		}
		next = zap_pmd_range(tlb, vma, pud, addr, next,
						zap_work, details);
	} while (pud++, addr = next, (addr != end && *zap_work > 0));

	return addr;
}

static unsigned long unmap_page_range(struct mmu_gather *tlb,
				struct vm_area_struct *vma,
				unsigned long addr, unsigned long end,
				long *zap_work, struct zap_details *details)
{
	pgd_t *pgd;
	unsigned long next;

	if (details && !details->check_mapping && !details->nonlinear_vma)
		details = NULL;

	BUG_ON(addr >= end);
	mem_cgroup_uncharge_start();
	tlb_start_vma(tlb, vma);
	pgd = pgd_offset(vma->vm_mm, addr);
	do {
		next = pgd_addr_end(addr, end);
		if (pgd_none_or_clear_bad(pgd)) {
			(*zap_work)--;
			continue;
		}
		next = zap_pud_range(tlb, vma, pgd, addr, next,
						zap_work, details);
	} while (pgd++, addr = next, (addr != end && *zap_work > 0));
	tlb_end_vma(tlb, vma);
	mem_cgroup_uncharge_end();

	return addr;
}

#ifdef CONFIG_PREEMPT
# define ZAP_BLOCK_SIZE	(8 * PAGE_SIZE)
#else
/* No preempt: go for improved straight-line efficiency */
# define ZAP_BLOCK_SIZE	(1024 * PAGE_SIZE)
#endif

/**
 * unmap_vmas - unmap a range of memory covered by a list of vma's
 * @tlbp: address of the caller's struct mmu_gather
 * @vma: the starting vma
 * @start_addr: virtual address at which to start unmapping
 * @end_addr: virtual address at which to end unmapping
 * @nr_accounted: Place number of unmapped pages in vm-accountable vma's here
 * @details: details of nonlinear truncation or shared cache invalidation
 *
 * Returns the end address of the unmapping (restart addr if interrupted).
 *
 * Unmap all pages in the vma list.
 *
 * We aim to not hold locks for too long (for scheduling latency reasons).
 * So zap pages in ZAP_BLOCK_SIZE bytecounts.  This means we need to
 * return the ending mmu_gather to the caller.
 *
 * Only addresses between `start' and `end' will be unmapped.
 *
 * The VMA list must be sorted in ascending virtual address order.
 *
 * unmap_vmas() assumes that the caller will flush the whole unmapped address
 * range after unmap_vmas() returns.  So the only responsibility here is to
 * ensure that any thus-far unmapped pages are flushed before unmap_vmas()
 * drops the lock and schedules.
 */
unsigned long unmap_vmas(struct mmu_gather **tlbp,
		struct vm_area_struct *vma, unsigned long start_addr,
		unsigned long end_addr, unsigned long *nr_accounted,
		struct zap_details *details)
{
	long zap_work = ZAP_BLOCK_SIZE;
	unsigned long tlb_start = 0;	/* For tlb_finish_mmu */
	int tlb_start_valid = 0;
	unsigned long start = start_addr;
	spinlock_t *i_mmap_lock = details? details->i_mmap_lock: NULL;
	int fullmm = (*tlbp)->fullmm;
	struct mm_struct *mm = vma->vm_mm;

	mmu_notifier_invalidate_range_start(mm, start_addr, end_addr);
	for ( ; vma && vma->vm_start < end_addr; vma = vma->vm_next) {
		unsigned long end;

		start = max(vma->vm_start, start_addr);
		if (start >= vma->vm_end)
			continue;
		end = min(vma->vm_end, end_addr);
		if (end <= vma->vm_start)
			continue;

		if (vma->vm_flags & VM_ACCOUNT)
			*nr_accounted += (end - start) >> PAGE_SHIFT;

		if (unlikely(is_pfn_mapping(vma)))
			untrack_pfn_vma(vma, 0, 0);

		while (start != end) {
			if (!tlb_start_valid) {
				tlb_start = start;
				tlb_start_valid = 1;
			}

			if (unlikely(is_vm_hugetlb_page(vma))) {
				/*
				 * It is undesirable to test vma->vm_file as it
				 * should be non-null for valid hugetlb area.
				 * However, vm_file will be NULL in the error
				 * cleanup path of do_mmap_pgoff. When
				 * hugetlbfs ->mmap method fails,
				 * do_mmap_pgoff() nullifies vma->vm_file
				 * before calling this function to clean up.
				 * Since no pte has actually been setup, it is
				 * safe to do nothing in this case.
				 */
				if (vma->vm_file) {
					unmap_hugepage_range(vma, start, end, NULL);
					zap_work -= (end - start) /
					pages_per_huge_page(hstate_vma(vma));
				}

				start = end;
			} else
				start = unmap_page_range(*tlbp, vma,
						start, end, &zap_work, details);

			if (zap_work > 0) {
				BUG_ON(start != end);
				break;
			}

			tlb_finish_mmu(*tlbp, tlb_start, start);

			if (need_resched() ||
				(i_mmap_lock && spin_needbreak(i_mmap_lock))) {
				if (i_mmap_lock) {
					*tlbp = NULL;
					goto out;
				}
				cond_resched();
			}

			*tlbp = tlb_gather_mmu(vma->vm_mm, fullmm);
			tlb_start_valid = 0;
			zap_work = ZAP_BLOCK_SIZE;
		}
	}
out:
	mmu_notifier_invalidate_range_end(mm, start_addr, end_addr);
	return start;	/* which is now the end (or restart) address */
}

/**
 * zap_page_range - remove user pages in a given range
 * @vma: vm_area_struct holding the applicable pages
 * @address: starting address of pages to zap
 * @size: number of bytes to zap
 * @details: details of nonlinear truncation or shared cache invalidation
 */
unsigned long zap_page_range(struct vm_area_struct *vma, unsigned long address,
		unsigned long size, struct zap_details *details)
{
	struct mm_struct *mm = vma->vm_mm;
	struct mmu_gather *tlb;
	unsigned long end = address + size;
	unsigned long nr_accounted = 0;

	lru_add_drain();
	tlb = tlb_gather_mmu(mm, 0);
	update_hiwater_rss(mm);
	end = unmap_vmas(&tlb, vma, address, end, &nr_accounted, details);
	if (tlb)
		tlb_finish_mmu(tlb, address, end);
	return end;
}

/**
 * zap_vma_ptes - remove ptes mapping the vma
 * @vma: vm_area_struct holding ptes to be zapped
 * @address: starting address of pages to zap
 * @size: number of bytes to zap
 *
 * This function only unmaps ptes assigned to VM_PFNMAP vmas.
 *
 * The entire address range must be fully contained within the vma.
 *
 * Returns 0 if successful.
 */
int zap_vma_ptes(struct vm_area_struct *vma, unsigned long address,
		unsigned long size)
{
	if (address < vma->vm_start || address + size > vma->vm_end ||
	    		!(vma->vm_flags & VM_PFNMAP))
		return -1;
	zap_page_range(vma, address, size, NULL);
	return 0;
}
EXPORT_SYMBOL_GPL(zap_vma_ptes);

/**
 * follow_page - look up a page descriptor from a user-virtual address
 * @vma: vm_area_struct mapping @address
 * @address: virtual address to look up
 * @flags: flags modifying lookup behaviour
 *
 * @flags can have FOLL_ flags set, defined in <linux/mm.h>
 *
 * Returns the mapped (struct page *), %NULL if no mapping exists, or
 * an error pointer if there is a mapping to something not represented
 * by a page descriptor (see also vm_normal_page()).
 */
struct page *follow_page(struct vm_area_struct *vma, unsigned long address,
			unsigned int flags)
{
	pgd_t *pgd;
	pud_t *pud;
	pmd_t *pmd;
	pte_t *ptep, pte;
	spinlock_t *ptl;
	struct page *page;
	struct mm_struct *mm = vma->vm_mm;

	page = follow_huge_addr(mm, address, flags & FOLL_WRITE);
	if (!IS_ERR(page)) {
		BUG_ON(flags & FOLL_GET);
		goto out;
	}

	page = NULL;
	pgd = pgd_offset(mm, address);
	if (pgd_none(*pgd) || unlikely(pgd_bad(*pgd)))
		goto no_page_table;

	pud = pud_offset(pgd, address);
	if (pud_none(*pud))
		goto no_page_table;
	if (pud_huge(*pud)) {
		BUG_ON(flags & FOLL_GET);
		page = follow_huge_pud(mm, address, pud, flags & FOLL_WRITE);
		goto out;
	}
	if (unlikely(pud_bad(*pud)))
		goto no_page_table;

	pmd = pmd_offset(pud, address);
	if (pmd_none(*pmd))
		goto no_page_table;
	if (pmd_huge(*pmd)) {
		BUG_ON(flags & FOLL_GET);
		page = follow_huge_pmd(mm, address, pmd, flags & FOLL_WRITE);
		goto out;
	}
	if (unlikely(pmd_bad(*pmd)))
		goto no_page_table;

	ptep = pte_offset_map_lock(mm, pmd, address, &ptl);

	pte = *ptep;
	if (!pte_present(pte))
		goto no_page;
	if ((flags & FOLL_WRITE) && !pte_write(pte))
		goto unlock;

	page = vm_normal_page(vma, address, pte);
	if (unlikely(!page)) {
		if ((flags & FOLL_DUMP) ||
		    !is_zero_pfn(pte_pfn(pte)))
			goto bad_page;
		page = pte_page(pte);
	}

	if (flags & FOLL_GET)
		get_page(page);
	if (flags & FOLL_TOUCH) {
		if ((flags & FOLL_WRITE) &&
		    !pte_dirty(pte) && !PageDirty(page))
			set_page_dirty(page);
		/*
		 * pte_mkyoung() would be more correct here, but atomic care
		 * is needed to avoid losing the dirty bit: it is easier to use
		 * mark_page_accessed().
		 */
		mark_page_accessed(page);
	}
unlock:
	pte_unmap_unlock(ptep, ptl);
out:
	return page;

bad_page:
	pte_unmap_unlock(ptep, ptl);
	return ERR_PTR(-EFAULT);

no_page:
	pte_unmap_unlock(ptep, ptl);
	if (!pte_none(pte))
		return page;

no_page_table:
	/*
	 * When core dumping an enormous anonymous area that nobody
	 * has touched so far, we don't want to allocate unnecessary pages or
	 * page tables.  Return error instead of NULL to skip handle_mm_fault,
	 * then get_dump_page() will return NULL to leave a hole in the dump.
	 * But we can only make this optimization where a hole would surely
	 * be zero-filled if handle_mm_fault() actually did handle it.
	 */
	if ((flags & FOLL_DUMP) &&
	    (!vma->vm_ops || !vma->vm_ops->fault))
		return ERR_PTR(-EFAULT);
	return page;
}

int __get_user_pages(struct task_struct *tsk, struct mm_struct *mm,
		     unsigned long start, int nr_pages, unsigned int gup_flags,
		     struct page **pages, struct vm_area_struct **vmas)
{
	int i;
	unsigned long vm_flags;

	if (nr_pages <= 0)
		return 0;

	VM_BUG_ON(!!pages != !!(gup_flags & FOLL_GET));

	/* 
	 * Require read or write permissions.
	 * If FOLL_FORCE is set, we only require the "MAY" flags.
	 */
	vm_flags  = (gup_flags & FOLL_WRITE) ?
			(VM_WRITE | VM_MAYWRITE) : (VM_READ | VM_MAYREAD);
	vm_flags &= (gup_flags & FOLL_FORCE) ?
			(VM_MAYREAD | VM_MAYWRITE) : (VM_READ | VM_WRITE);
	i = 0;

	do {
		struct vm_area_struct *vma;

		vma = find_extend_vma(mm, start);
		if (!vma && in_gate_area(tsk, start)) {
			unsigned long pg = start & PAGE_MASK;
			struct vm_area_struct *gate_vma = get_gate_vma(tsk);
			pgd_t *pgd;
			pud_t *pud;
			pmd_t *pmd;
			pte_t *pte;

			/* user gate pages are read-only */
			if (gup_flags & FOLL_WRITE)
				return i ? : -EFAULT;
			if (pg > TASK_SIZE)
				pgd = pgd_offset_k(pg);
			else
				pgd = pgd_offset_gate(mm, pg);
			BUG_ON(pgd_none(*pgd));
			pud = pud_offset(pgd, pg);
			BUG_ON(pud_none(*pud));
			pmd = pmd_offset(pud, pg);
			if (pmd_none(*pmd))
				return i ? : -EFAULT;
			pte = pte_offset_map(pmd, pg);
			if (pte_none(*pte)) {
				pte_unmap(pte);
				return i ? : -EFAULT;
			}
			if (pages) {
				struct page *page;

				page = vm_normal_page(gate_vma, start, *pte);
				if (!page) {
					if (!(gup_flags & FOLL_DUMP) &&
					     is_zero_pfn(pte_pfn(*pte)))
						page = pte_page(*pte);
					else {
						pte_unmap(pte);
						return i ? : -EFAULT;
					}
				}
				pages[i] = page;
				get_page(page);
			}
			pte_unmap(pte);
			if (vmas)
				vmas[i] = gate_vma;
			i++;
			start += PAGE_SIZE;
			nr_pages--;
			continue;
		}

		if (!vma ||
		    (vma->vm_flags & (VM_IO | VM_PFNMAP)) ||
		    !(vm_flags & vma->vm_flags))
			return i ? : -EFAULT;

		if (is_vm_hugetlb_page(vma)) {
			i = follow_hugetlb_page(mm, vma, pages, vmas,
					&start, &nr_pages, i, gup_flags);
			continue;
		}

		do {
			struct page *page;
			unsigned int foll_flags = gup_flags;

			/*
			 * If we have a pending SIGKILL, don't keep faulting
			 * pages and potentially allocating memory.
			 */
			if (unlikely(fatal_signal_pending(current)))
				return i ? i : -ERESTARTSYS;

			cond_resched();
			while (!(page = follow_page(vma, start, foll_flags))) {
				int ret;

				ret = handle_mm_fault(mm, vma, start,
					(foll_flags & FOLL_WRITE) ?
					FAULT_FLAG_WRITE : 0);

				if (ret & VM_FAULT_ERROR) {
					if (ret & VM_FAULT_OOM)
						return i ? i : -ENOMEM;
					if (ret &
					    (VM_FAULT_HWPOISON|VM_FAULT_SIGBUS))
						return i ? i : -EFAULT;
					BUG();
				}
				if (ret & VM_FAULT_MAJOR)
					tsk->maj_flt++;
				else
					tsk->min_flt++;

				/*
				 * The VM_FAULT_WRITE bit tells us that
				 * do_wp_page has broken COW when necessary,
				 * even if maybe_mkwrite decided not to set
				 * pte_write. We can thus safely do subsequent
				 * page lookups as if they were reads. But only
				 * do so when looping for pte_write is futile:
				 * in some cases userspace may also be wanting
				 * to write to the gotten user page, which a
				 * read fault here might prevent (a readonly
				 * page might get reCOWed by userspace write).
				 */
				if ((ret & VM_FAULT_WRITE) &&
				    !(vma->vm_flags & VM_WRITE))
					foll_flags &= ~FOLL_WRITE;

				cond_resched();
			}
			if (IS_ERR(page))
				return i ? i : PTR_ERR(page);
			if (pages) {
				pages[i] = page;

				flush_anon_page(vma, page, start);
				flush_dcache_page(page);
			}
			if (vmas)
				vmas[i] = vma;
			i++;
			start += PAGE_SIZE;
			nr_pages--;
		} while (nr_pages && start < vma->vm_end);
	} while (nr_pages);
	return i;
}

/**
 * get_user_pages() - pin user pages in memory
 * @tsk:	task_struct of target task
 * @mm:		mm_struct of target mm
 * @start:	starting user address
 * @nr_pages:	number of pages from start to pin
 * @write:	whether pages will be written to by the caller
 * @force:	whether to force write access even if user mapping is
 *		readonly. This will result in the page being COWed even
 *		in MAP_SHARED mappings. You do not want this.
 * @pages:	array that receives pointers to the pages pinned.
 *		Should be at least nr_pages long. Or NULL, if caller
 *		only intends to ensure the pages are faulted in.
 * @vmas:	array of pointers to vmas corresponding to each page.
 *		Or NULL if the caller does not require them.
 *
 * Returns number of pages pinned. This may be fewer than the number
 * requested. If nr_pages is 0 or negative, returns 0. If no pages
 * were pinned, returns -errno. Each page returned must be released
 * with a put_page() call when it is finished with. vmas will only
 * remain valid while mmap_sem is held.
 *
 * Must be called with mmap_sem held for read or write.
 *
 * get_user_pages walks a process's page tables and takes a reference to
 * each struct page that each user address corresponds to at a given
 * instant. That is, it takes the page that would be accessed if a user
 * thread accesses the given user virtual address at that instant.
 *
 * This does not guarantee that the page exists in the user mappings when
 * get_user_pages returns, and there may even be a completely different
 * page there in some cases (eg. if mmapped pagecache has been invalidated
 * and subsequently re faulted). However it does guarantee that the page
 * won't be freed completely. And mostly callers simply care that the page
 * contains data that was valid *at some point in time*. Typically, an IO
 * or similar operation cannot guarantee anything stronger anyway because
 * locks can't be held over the syscall boundary.
 *
 * If write=0, the page must not be written to. If the page is written to,
 * set_page_dirty (or set_page_dirty_lock, as appropriate) must be called
 * after the page is finished with, and before put_page is called.
 *
 * get_user_pages is typically used for fewer-copy IO operations, to get a
 * handle on the memory by some means other than accesses via the user virtual
 * addresses. The pages may be submitted for DMA to devices or accessed via
 * their kernel linear mapping (via the kmap APIs). Care should be taken to
 * use the correct cache flushing APIs.
 *
 * See also get_user_pages_fast, for performance critical applications.
 */
int get_user_pages(struct task_struct *tsk, struct mm_struct *mm,
		unsigned long start, int nr_pages, int write, int force,
		struct page **pages, struct vm_area_struct **vmas)
{
	int flags = FOLL_TOUCH;

	if (pages)
		flags |= FOLL_GET;
	if (write)
		flags |= FOLL_WRITE;
	if (force)
		flags |= FOLL_FORCE;

	return __get_user_pages(tsk, mm, start, nr_pages, flags, pages, vmas);
}
EXPORT_SYMBOL(get_user_pages);

/**
 * get_dump_page() - pin user page in memory while writing it to core dump
 * @addr: user address
 *
 * Returns struct page pointer of user page pinned for dump,
 * to be freed afterwards by page_cache_release() or put_page().
 *
 * Returns NULL on any kind of failure - a hole must then be inserted into
 * the corefile, to preserve alignment with its headers; and also returns
 * NULL wherever the ZERO_PAGE, or an anonymous pte_none, has been found -
 * allowing a hole to be left in the corefile to save diskspace.
 *
 * Called without mmap_sem, but after all other threads have been killed.
 */
#ifdef CONFIG_ELF_CORE
struct page *get_dump_page(unsigned long addr)
{
	struct vm_area_struct *vma;
	struct page *page;

	if (__get_user_pages(current, current->mm, addr, 1,
			FOLL_FORCE | FOLL_DUMP | FOLL_GET, &page, &vma) < 1)
		return NULL;
	flush_cache_page(vma, addr, page_to_pfn(page));
	return page;
}
#endif /* CONFIG_ELF_CORE */

pte_t *get_locked_pte(struct mm_struct *mm, unsigned long addr,
			spinlock_t **ptl)
{
	pgd_t * pgd = pgd_offset(mm, addr);
	pud_t * pud = pud_alloc(mm, pgd, addr);
	if (pud) {
		pmd_t * pmd = pmd_alloc(mm, pud, addr);
		if (pmd)
			return pte_alloc_map_lock(mm, pmd, addr, ptl);
	}
	return NULL;
}

/*
 * This is the old fallback for page remapping.
 *
 * For historical reasons, it only allows reserved pages. Only
 * old drivers should use this, and they needed to mark their
 * pages reserved for the old functions anyway.
 */
static int insert_page(struct vm_area_struct *vma, unsigned long addr,
			struct page *page, pgprot_t prot)
{
	struct mm_struct *mm = vma->vm_mm;
	int retval;
	pte_t *pte;
	spinlock_t *ptl;

	retval = -EINVAL;
	if (PageAnon(page))
		goto out;
	retval = -ENOMEM;
	flush_dcache_page(page);
	pte = get_locked_pte(mm, addr, &ptl);
	if (!pte)
		goto out;
	retval = -EBUSY;
	if (!pte_none(*pte))
		goto out_unlock;

	/* Ok, finally just insert the thing.. */
	get_page(page);
	inc_mm_counter_fast(mm, MM_FILEPAGES);
	page_add_file_rmap(page);
	set_pte_at(mm, addr, pte, mk_pte(page, prot));

	retval = 0;
	pte_unmap_unlock(pte, ptl);
	return retval;
out_unlock:
	pte_unmap_unlock(pte, ptl);
out:
	return retval;
}

/**
 * vm_insert_page - insert single page into user vma
 * @vma: user vma to map to
 * @addr: target user address of this page
 * @page: source kernel page
 *
 * This allows drivers to insert individual pages they've allocated
 * into a user vma.
 *
 * The page has to be a nice clean _individual_ kernel allocation.
 * If you allocate a compound page, you need to have marked it as
 * such (__GFP_COMP), or manually just split the page up yourself
 * (see split_page()).
 *
 * NOTE! Traditionally this was done with "remap_pfn_range()" which
 * took an arbitrary page protection parameter. This doesn't allow
 * that. Your vma protection will have to be set up correctly, which
 * means that if you want a shared writable mapping, you'd better
 * ask for a shared writable mapping!
 *
 * The page does not need to be reserved.
 */
int vm_insert_page(struct vm_area_struct *vma, unsigned long addr,
			struct page *page)
{
	if (addr < vma->vm_start || addr >= vma->vm_end)
		return -EFAULT;
	if (!page_count(page))
		return -EINVAL;
	vma->vm_flags |= VM_INSERTPAGE;
	return insert_page(vma, addr, page, vma->vm_page_prot);
}
EXPORT_SYMBOL(vm_insert_page);

static int insert_pfn(struct vm_area_struct *vma, unsigned long addr,
			unsigned long pfn, pgprot_t prot)
{
	struct mm_struct *mm = vma->vm_mm;
	int retval;
	pte_t *pte, entry;
	spinlock_t *ptl;

	retval = -ENOMEM;
	pte = get_locked_pte(mm, addr, &ptl);
	if (!pte)
		goto out;
	retval = -EBUSY;
	if (!pte_none(*pte))
		goto out_unlock;

	/* Ok, finally just insert the thing.. */
	entry = pte_mkspecial(pfn_pte(pfn, prot));
	set_pte_at(mm, addr, pte, entry);
	update_mmu_cache(vma, addr, pte); /* XXX: why not for insert_page? */

	retval = 0;
out_unlock:
	pte_unmap_unlock(pte, ptl);
out:
	return retval;
}

/**
 * vm_insert_pfn - insert single pfn into user vma
 * @vma: user vma to map to
 * @addr: target user address of this page
 * @pfn: source kernel pfn
 *
 * Similar to vm_inert_page, this allows drivers to insert individual pages
 * they've allocated into a user vma. Same comments apply.
 *
 * This function should only be called from a vm_ops->fault handler, and
 * in that case the handler should return NULL.
 *
 * vma cannot be a COW mapping.
 *
 * As this is called only for pages that do not currently exist, we
 * do not need to flush old virtual caches or the TLB.
 */
int vm_insert_pfn(struct vm_area_struct *vma, unsigned long addr,
			unsigned long pfn)
{
	int ret;
	pgprot_t pgprot = vma->vm_page_prot;
	/*
	 * Technically, architectures with pte_special can avoid all these
	 * restrictions (same for remap_pfn_range).  However we would like
	 * consistency in testing and feature parity among all, so we should
	 * try to keep these invariants in place for everybody.
	 */
	BUG_ON(!(vma->vm_flags & (VM_PFNMAP|VM_MIXEDMAP)));
	BUG_ON((vma->vm_flags & (VM_PFNMAP|VM_MIXEDMAP)) ==
						(VM_PFNMAP|VM_MIXEDMAP));
	BUG_ON((vma->vm_flags & VM_PFNMAP) && is_cow_mapping(vma->vm_flags));
	BUG_ON((vma->vm_flags & VM_MIXEDMAP) && pfn_valid(pfn));

	if (addr < vma->vm_start || addr >= vma->vm_end)
		return -EFAULT;
	if (track_pfn_vma_new(vma, &pgprot, pfn, PAGE_SIZE))
		return -EINVAL;

	ret = insert_pfn(vma, addr, pfn, pgprot);

	if (ret)
		untrack_pfn_vma(vma, pfn, PAGE_SIZE);

	return ret;
}
EXPORT_SYMBOL(vm_insert_pfn);

int vm_insert_mixed(struct vm_area_struct *vma, unsigned long addr,
			unsigned long pfn)
{
	BUG_ON(!(vma->vm_flags & VM_MIXEDMAP));

	if (addr < vma->vm_start || addr >= vma->vm_end)
		return -EFAULT;

	/*
	 * If we don't have pte special, then we have to use the pfn_valid()
	 * based VM_MIXEDMAP scheme (see vm_normal_page), and thus we *must*
	 * refcount the page if pfn_valid is true (hence insert_page rather
	 * than insert_pfn).  If a zero_pfn were inserted into a VM_MIXEDMAP
	 * without pte special, it would there be refcounted as a normal page.
	 */
	if (!HAVE_PTE_SPECIAL && pfn_valid(pfn)) {
		struct page *page;

		page = pfn_to_page(pfn);
		return insert_page(vma, addr, page, vma->vm_page_prot);
	}
	return insert_pfn(vma, addr, pfn, vma->vm_page_prot);
}
EXPORT_SYMBOL(vm_insert_mixed);

/*
 * maps a range of physical memory into the requested pages. the old
 * mappings are removed. any references to nonexistent pages results
 * in null mappings (currently treated as "copy-on-access")
 */
static int remap_pte_range(struct mm_struct *mm, pmd_t *pmd,
			unsigned long addr, unsigned long end,
			unsigned long pfn, pgprot_t prot)
{
	pte_t *pte;
	spinlock_t *ptl;

	pte = pte_alloc_map_lock(mm, pmd, addr, &ptl);
	if (!pte)
		return -ENOMEM;
	arch_enter_lazy_mmu_mode();
	do {
		BUG_ON(!pte_none(*pte));
		set_pte_at(mm, addr, pte, pte_mkspecial(pfn_pte(pfn, prot)));
		pfn++;
	} while (pte++, addr += PAGE_SIZE, addr != end);
	arch_leave_lazy_mmu_mode();
	pte_unmap_unlock(pte - 1, ptl);
	return 0;
}

static inline int remap_pmd_range(struct mm_struct *mm, pud_t *pud,
			unsigned long addr, unsigned long end,
			unsigned long pfn, pgprot_t prot)
{
	pmd_t *pmd;
	unsigned long next;

	pfn -= addr >> PAGE_SHIFT;
	pmd = pmd_alloc(mm, pud, addr);
	if (!pmd)
		return -ENOMEM;
	do {
		next = pmd_addr_end(addr, end);
		if (remap_pte_range(mm, pmd, addr, next,
				pfn + (addr >> PAGE_SHIFT), prot))
			return -ENOMEM;
	} while (pmd++, addr = next, addr != end);
	return 0;
}

static inline int remap_pud_range(struct mm_struct *mm, pgd_t *pgd,
			unsigned long addr, unsigned long end,
			unsigned long pfn, pgprot_t prot)
{
	pud_t *pud;
	unsigned long next;

	pfn -= addr >> PAGE_SHIFT;
	pud = pud_alloc(mm, pgd, addr);
	if (!pud)
		return -ENOMEM;
	do {
		next = pud_addr_end(addr, end);
		if (remap_pmd_range(mm, pud, addr, next,
				pfn + (addr >> PAGE_SHIFT), prot))
			return -ENOMEM;
	} while (pud++, addr = next, addr != end);
	return 0;
}

/**
 * remap_pfn_range - remap kernel memory to userspace
 * @vma: user vma to map to
 * @addr: target user address to start at
 * @pfn: physical address of kernel memory
 * @size: size of map area
 * @prot: page protection flags for this mapping
 *
 *  Note: this is only safe if the mm semaphore is held when called.
 */
int remap_pfn_range(struct vm_area_struct *vma, unsigned long addr,
		    unsigned long pfn, unsigned long size, pgprot_t prot)
{
	pgd_t *pgd;
	unsigned long next;
	unsigned long end = addr + PAGE_ALIGN(size);
	struct mm_struct *mm = vma->vm_mm;
	int err;

	/*
	 * Physically remapped pages are special. Tell the
	 * rest of the world about it:
	 *   VM_IO tells people not to look at these pages
	 *	(accesses can have side effects).
	 *   VM_RESERVED is specified all over the place, because
	 *	in 2.4 it kept swapout's vma scan off this vma; but
	 *	in 2.6 the LRU scan won't even find its pages, so this
	 *	flag means no more than count its pages in reserved_vm,
	 * 	and omit it from core dump, even when VM_IO turned off.
	 *   VM_PFNMAP tells the core MM that the base pages are just
	 *	raw PFN mappings, and do not have a "struct page" associated
	 *	with them.
	 *
	 * There's a horrible special case to handle copy-on-write
	 * behaviour that some programs depend on. We mark the "original"
	 * un-COW'ed pages by matching them up with "vma->vm_pgoff".
	 */
	if (addr == vma->vm_start && end == vma->vm_end) {
		vma->vm_pgoff = pfn;
		vma->vm_flags |= VM_PFN_AT_MMAP;
	} else if (is_cow_mapping(vma->vm_flags))
		return -EINVAL;

	vma->vm_flags |= VM_IO | VM_RESERVED | VM_PFNMAP;

	err = track_pfn_vma_new(vma, &prot, pfn, PAGE_ALIGN(size));
	if (err) {
		/*
		 * To indicate that track_pfn related cleanup is not
		 * needed from higher level routine calling unmap_vmas
		 */
		vma->vm_flags &= ~(VM_IO | VM_RESERVED | VM_PFNMAP);
		vma->vm_flags &= ~VM_PFN_AT_MMAP;
		return -EINVAL;
	}

	BUG_ON(addr >= end);
	pfn -= addr >> PAGE_SHIFT;
	pgd = pgd_offset(mm, addr);
	flush_cache_range(vma, addr, end);
	do {
		next = pgd_addr_end(addr, end);
		err = remap_pud_range(mm, pgd, addr, next,
				pfn + (addr >> PAGE_SHIFT), prot);
		if (err)
			break;
	} while (pgd++, addr = next, addr != end);

	if (err)
		untrack_pfn_vma(vma, pfn, PAGE_ALIGN(size));

	return err;
}
EXPORT_SYMBOL(remap_pfn_range);

static int apply_to_pte_range(struct mm_struct *mm, pmd_t *pmd,
				     unsigned long addr, unsigned long end,
				     pte_fn_t fn, void *data)
{
	pte_t *pte;
	int err;
	pgtable_t token;
	spinlock_t *uninitialized_var(ptl);

	pte = (mm == &init_mm) ?
		pte_alloc_kernel(pmd, addr) :
		pte_alloc_map_lock(mm, pmd, addr, &ptl);
	if (!pte)
		return -ENOMEM;

	BUG_ON(pmd_huge(*pmd));

	arch_enter_lazy_mmu_mode();

	token = pmd_pgtable(*pmd);

	do {
		err = fn(pte++, token, addr, data);
		if (err)
			break;
	} while (addr += PAGE_SIZE, addr != end);

	arch_leave_lazy_mmu_mode();

	if (mm != &init_mm)
		pte_unmap_unlock(pte-1, ptl);
	return err;
}

static int apply_to_pmd_range(struct mm_struct *mm, pud_t *pud,
				     unsigned long addr, unsigned long end,
				     pte_fn_t fn, void *data)
{
	pmd_t *pmd;
	unsigned long next;
	int err;

	BUG_ON(pud_huge(*pud));

	pmd = pmd_alloc(mm, pud, addr);
	if (!pmd)
		return -ENOMEM;
	do {
		next = pmd_addr_end(addr, end);
		err = apply_to_pte_range(mm, pmd, addr, next, fn, data);
		if (err)
			break;
	} while (pmd++, addr = next, addr != end);
	return err;
}

static int apply_to_pud_range(struct mm_struct *mm, pgd_t *pgd,
				     unsigned long addr, unsigned long end,
				     pte_fn_t fn, void *data)
{
	pud_t *pud;
	unsigned long next;
	int err;

	pud = pud_alloc(mm, pgd, addr);
	if (!pud)
		return -ENOMEM;
	do {
		next = pud_addr_end(addr, end);
		err = apply_to_pmd_range(mm, pud, addr, next, fn, data);
		if (err)
			break;
	} while (pud++, addr = next, addr != end);
	return err;
}

/*
 * Scan a region of virtual memory, filling in page tables as necessary
 * and calling a provided function on each leaf page table.
 */
int apply_to_page_range(struct mm_struct *mm, unsigned long addr,
			unsigned long size, pte_fn_t fn, void *data)
{
	pgd_t *pgd;
	unsigned long next;
	unsigned long end = addr + size;
	int err;

	BUG_ON(addr >= end);
	pgd = pgd_offset(mm, addr);
	do {
		next = pgd_addr_end(addr, end);
		err = apply_to_pud_range(mm, pgd, addr, next, fn, data);
		if (err)
			break;
	} while (pgd++, addr = next, addr != end);

	return err;
}
EXPORT_SYMBOL_GPL(apply_to_page_range);

/*
 * handle_pte_fault chooses page fault handler according to an entry
 * which was read non-atomically.  Before making any commitment, on
 * those architectures or configurations (e.g. i386 with PAE) which
 * might give a mix of unmatched parts, do_swap_page and do_file_page
 * must check under lock before unmapping the pte and proceeding
 * (but do_wp_page is only called after already making such a check;
 * and do_anonymous_page and do_no_page can safely check later on).
 */
static inline int pte_unmap_same(struct mm_struct *mm, pmd_t *pmd,
				pte_t *page_table, pte_t orig_pte)
{
	int same = 1;
#if defined(CONFIG_SMP) || defined(CONFIG_PREEMPT)
	if (sizeof(pte_t) > sizeof(unsigned long)) {
		spinlock_t *ptl = pte_lockptr(mm, pmd);
		spin_lock(ptl);
		same = pte_same(*page_table, orig_pte);
		spin_unlock(ptl);
	}
#endif
	pte_unmap(page_table);
	return same;
}

/*
 * Do pte_mkwrite, but only if the vma says VM_WRITE.  We do this when
 * servicing faults for write access.  In the normal case, do always want
 * pte_mkwrite.  But get_user_pages can cause write faults for mappings
 * that do not have writing enabled, when used by access_process_vm.
 */
static inline pte_t maybe_mkwrite(pte_t pte, struct vm_area_struct *vma)
{
	if (likely(vma->vm_flags & VM_WRITE))
		pte = pte_mkwrite(pte);
	return pte;
}

static inline void cow_user_page(struct page *dst, struct page *src, unsigned long va, struct vm_area_struct *vma)
{
	/*
	 * If the source page was a PFN mapping, we don't have
	 * a "struct page" for it. We do a best-effort copy by
	 * just copying from the original user address. If that
	 * fails, we just zero-fill it. Live with it.
	 */
	if (unlikely(!src)) {
		void *kaddr = kmap_atomic(dst, KM_USER0);
		void __user *uaddr = (void __user *)(va & PAGE_MASK);

		/*
		 * This really shouldn't fail, because the page is there
		 * in the page tables. But it might just be unreadable,
		 * in which case we just give up and fill the result with
		 * zeroes.
		 */
		if (__copy_from_user_inatomic(kaddr, uaddr, PAGE_SIZE))
			memset(kaddr, 0, PAGE_SIZE);
		kunmap_atomic(kaddr, KM_USER0);
		flush_dcache_page(dst);
	} else
		copy_user_highpage(dst, src, va, vma);
}

/*
 * This routine handles present pages, when users try to write
 * to a shared page. It is done by copying the page to a new address
 * and decrementing the shared-page counter for the old page.
 *
 * Note that this routine assumes that the protection checks have been
 * done by the caller (the low-level page fault routine in most cases).
 * Thus we can safely just mark it writable once we've done any necessary
 * COW.
 *
 * We also mark the page dirty at this point even though the page will
 * change only once the write actually happens. This avoids a few races,
 * and potentially makes it more efficient.
 *
 * We enter with non-exclusive mmap_sem (to exclude vma changes,
 * but allow concurrent faults), with pte both mapped and locked.
 * We return with mmap_sem still held, but pte unmapped and unlocked.
 */
static int do_wp_page(struct mm_struct *mm, struct vm_area_struct *vma,
		unsigned long address, pte_t *page_table, pmd_t *pmd,
		spinlock_t *ptl, pte_t orig_pte)
{
	struct page *old_page, *new_page;
	pte_t entry;
	int reuse = 0, ret = 0;
	int page_mkwrite = 0;
	struct page *dirty_page = NULL;

	old_page = vm_normal_page(vma, address, orig_pte);
	if (!old_page) {
		/*
		 * VM_MIXEDMAP !pfn_valid() case
		 *
		 * We should not cow pages in a shared writeable mapping.
		 * Just mark the pages writable as we can't do any dirty
		 * accounting on raw pfn maps.
		 */
		if ((vma->vm_flags & (VM_WRITE|VM_SHARED)) ==
				     (VM_WRITE|VM_SHARED))
			goto reuse;
		goto gotten;
	}

	/*
	 * Take out anonymous pages first, anonymous shared vmas are
	 * not dirty accountable.
	 */
	if (PageAnon(old_page) && !PageKsm(old_page)) {
		if (!trylock_page(old_page)) {
			page_cache_get(old_page);
			pte_unmap_unlock(page_table, ptl);
			lock_page(old_page);
			page_table = pte_offset_map_lock(mm, pmd, address,
							 &ptl);
			if (!pte_same(*page_table, orig_pte)) {
				unlock_page(old_page);
				page_cache_release(old_page);
				goto unlock;
			}
			page_cache_release(old_page);
		}
		reuse = reuse_swap_page(old_page);
		if (reuse)
			/*
			 * The page is all ours.  Move it to our anon_vma so
			 * the rmap code will not search our parent or siblings.
			 * Protected against the rmap code by the page lock.
			 */
			page_move_anon_rmap(old_page, vma, address);
		unlock_page(old_page);
	} else if (unlikely((vma->vm_flags & (VM_WRITE|VM_SHARED)) ==
					(VM_WRITE|VM_SHARED))) {
		/*
		 * Only catch write-faults on shared writable pages,
		 * read-only shared pages can get COWed by
		 * get_user_pages(.write=1, .force=1).
		 */
		if (vma->vm_ops && vma->vm_ops->page_mkwrite) {
			struct vm_fault vmf;
			int tmp;

			vmf.virtual_address = (void __user *)(address &
								PAGE_MASK);
			vmf.pgoff = old_page->index;
			vmf.flags = FAULT_FLAG_WRITE|FAULT_FLAG_MKWRITE;
			vmf.page = old_page;

			/*
			 * Notify the address space that the page is about to
			 * become writable so that it can prohibit this or wait
			 * for the page to get into an appropriate state.
			 *
			 * We do this without the lock held, so that it can
			 * sleep if it needs to.
			 */
			page_cache_get(old_page);
			pte_unmap_unlock(page_table, ptl);

			tmp = vma->vm_ops->page_mkwrite(vma, &vmf);
			if (unlikely(tmp &
					(VM_FAULT_ERROR | VM_FAULT_NOPAGE))) {
				ret = tmp;
				goto unwritable_page;
			}
			if (unlikely(!(tmp & VM_FAULT_LOCKED))) {
				lock_page(old_page);
				if (!old_page->mapping) {
					ret = 0; /* retry the fault */
					unlock_page(old_page);
					goto unwritable_page;
				}
			} else
				VM_BUG_ON(!PageLocked(old_page));

			/*
			 * Since we dropped the lock we need to revalidate
			 * the PTE as someone else may have changed it.  If
			 * they did, we just return, as we can count on the
			 * MMU to tell us if they didn't also make it writable.
			 */
			page_table = pte_offset_map_lock(mm, pmd, address,
							 &ptl);
			if (!pte_same(*page_table, orig_pte)) {
				unlock_page(old_page);
				page_cache_release(old_page);
				goto unlock;
			}

			page_mkwrite = 1;
		}
		dirty_page = old_page;
		get_page(dirty_page);
		reuse = 1;
	}

	if (reuse) {
reuse:
		flush_cache_page(vma, address, pte_pfn(orig_pte));
		entry = pte_mkyoung(orig_pte);
		entry = maybe_mkwrite(pte_mkdirty(entry), vma);
		if (ptep_set_access_flags(vma, address, page_table, entry,1))
			update_mmu_cache(vma, address, page_table);
		ret |= VM_FAULT_WRITE;
		goto unlock;
	}

	/*
	 * Ok, we need to copy. Oh, well..
	 */
	page_cache_get(old_page);
gotten:
	pte_unmap_unlock(page_table, ptl);

	if (unlikely(anon_vma_prepare(vma)))
		goto oom;

	if (is_zero_pfn(pte_pfn(orig_pte))) {
		new_page = alloc_zeroed_user_highpage_movable(vma, address);
		if (!new_page)
			goto oom;
	} else {
		new_page = alloc_page_vma(GFP_HIGHUSER_MOVABLE, vma, address);
		if (!new_page)
			goto oom;
		cow_user_page(new_page, old_page, address, vma);
	}
	__SetPageUptodate(new_page);

	/*
	 * Don't let another task, with possibly unlocked vma,
	 * keep the mlocked page.
	 */
	if ((vma->vm_flags & VM_LOCKED) && old_page) {
		lock_page(old_page);	/* for LRU manipulation */
		clear_page_mlock(old_page);
		unlock_page(old_page);
	}

	if (mem_cgroup_newpage_charge(new_page, mm, GFP_KERNEL))
		goto oom_free_new;

	/*
	 * Re-check the pte - we dropped the lock
	 */
	page_table = pte_offset_map_lock(mm, pmd, address, &ptl);
	if (likely(pte_same(*page_table, orig_pte))) {
		if (old_page) {
			if (!PageAnon(old_page)) {
				dec_mm_counter_fast(mm, MM_FILEPAGES);
				inc_mm_counter_fast(mm, MM_ANONPAGES);
			}
		} else
			inc_mm_counter_fast(mm, MM_ANONPAGES);
		flush_cache_page(vma, address, pte_pfn(orig_pte));
		entry = mk_pte(new_page, vma->vm_page_prot);
		entry = maybe_mkwrite(pte_mkdirty(entry), vma);
		/*
		 * Clear the pte entry and flush it first, before updating the
		 * pte with the new entry. This will avoid a race condition
		 * seen in the presence of one thread doing SMC and another
		 * thread doing COW.
		 */
		ptep_clear_flush(vma, address, page_table);
		page_add_new_anon_rmap(new_page, vma, address);
		/*
		 * We call the notify macro here because, when using secondary
		 * mmu page tables (such as kvm shadow page tables), we want the
		 * new page to be mapped directly into the secondary page table.
		 */
		set_pte_at_notify(mm, address, page_table, entry);
		update_mmu_cache(vma, address, page_table);
		if (old_page) {
			/*
			 * Only after switching the pte to the new page may
			 * we remove the mapcount here. Otherwise another
			 * process may come and find the rmap count decremented
			 * before the pte is switched to the new page, and
			 * "reuse" the old page writing into it while our pte
			 * here still points into it and can be read by other
			 * threads.
			 *
			 * The critical issue is to order this
			 * page_remove_rmap with the ptp_clear_flush above.
			 * Those stores are ordered by (if nothing else,)
			 * the barrier present in the atomic_add_negative
			 * in page_remove_rmap.
			 *
			 * Then the TLB flush in ptep_clear_flush ensures that
			 * no process can access the old page before the
			 * decremented mapcount is visible. And the old page
			 * cannot be reused until after the decremented
			 * mapcount is visible. So transitively, TLBs to
			 * old page will be flushed before it can be reused.
			 */
			page_remove_rmap(old_page);
		}

		/* Free the old page.. */
		new_page = old_page;
		ret |= VM_FAULT_WRITE;
	} else
		mem_cgroup_uncharge_page(new_page);

	if (new_page)
		page_cache_release(new_page);
	if (old_page)
		page_cache_release(old_page);
unlock:
	pte_unmap_unlock(page_table, ptl);
	if (dirty_page) {
		/*
		 * Yes, Virginia, this is actually required to prevent a race
		 * with clear_page_dirty_for_io() from clearing the page dirty
		 * bit after it clear all dirty ptes, but before a racing
		 * do_wp_page installs a dirty pte.
		 *
		 * do_no_page is protected similarly.
		 */
		if (!page_mkwrite) {
			wait_on_page_locked(dirty_page);
			set_page_dirty_balance(dirty_page, page_mkwrite);
		}
		put_page(dirty_page);
		if (page_mkwrite) {
			struct address_space *mapping = dirty_page->mapping;

			set_page_dirty(dirty_page);
			unlock_page(dirty_page);
			page_cache_release(dirty_page);
			if (mapping)	{
				/*
				 * Some device drivers do not set page.mapping
				 * but still dirty their pages
				 */
				balance_dirty_pages_ratelimited(mapping);
			}
		}

		/* file_update_time outside page_lock */
		if (vma->vm_file)
			file_update_time(vma->vm_file);
	}
	return ret;
oom_free_new:
	page_cache_release(new_page);
oom:
	if (old_page) {
		if (page_mkwrite) {
			unlock_page(old_page);
			page_cache_release(old_page);
		}
		page_cache_release(old_page);
	}
	return VM_FAULT_OOM;

unwritable_page:
	page_cache_release(old_page);
	return ret;
}

/*
 * Helper functions for unmap_mapping_range().
 *
 * __ Notes on dropping i_mmap_lock to reduce latency while unmapping __
 *
 * We have to restart searching the prio_tree whenever we drop the lock,
 * since the iterator is only valid while the lock is held, and anyway
 * a later vma might be split and reinserted earlier while lock dropped.
 *
 * The list of nonlinear vmas could be handled more efficiently, using
 * a placeholder, but handle it in the same way until a need is shown.
 * It is important to search the prio_tree before nonlinear list: a vma
 * may become nonlinear and be shifted from prio_tree to nonlinear list
 * while the lock is dropped; but never shifted from list to prio_tree.
 *
 * In order to make forward progress despite restarting the search,
 * vm_truncate_count is used to mark a vma as now dealt with, so we can
 * quickly skip it next time around.  Since the prio_tree search only
 * shows us those vmas affected by unmapping the range in question, we
 * can't efficiently keep all vmas in step with mapping->truncate_count:
 * so instead reset them all whenever it wraps back to 0 (then go to 1).
 * mapping->truncate_count and vma->vm_truncate_count are protected by
 * i_mmap_lock.
 *
 * In order to make forward progress despite repeatedly restarting some
 * large vma, note the restart_addr from unmap_vmas when it breaks out:
 * and restart from that address when we reach that vma again.  It might
 * have been split or merged, shrunk or extended, but never shifted: so
 * restart_addr remains valid so long as it remains in the vma's range.
 * unmap_mapping_range forces truncate_count to leap over page-aligned
 * values so we can save vma's restart_addr in its truncate_count field.
 */
#define is_restart_addr(truncate_count) (!((truncate_count) & ~PAGE_MASK))

static void reset_vma_truncate_counts(struct address_space *mapping)
{
	struct vm_area_struct *vma;
	struct prio_tree_iter iter;

	vma_prio_tree_foreach(vma, &iter, &mapping->i_mmap, 0, ULONG_MAX)
		vma->vm_truncate_count = 0;
	list_for_each_entry(vma, &mapping->i_mmap_nonlinear, shared.vm_set.list)
		vma->vm_truncate_count = 0;
}

static int unmap_mapping_range_vma(struct vm_area_struct *vma,
		unsigned long start_addr, unsigned long end_addr,
		struct zap_details *details)
{
	unsigned long restart_addr;
	int need_break;

	/*
	 * files that support invalidating or truncating portions of the
	 * file from under mmaped areas must have their ->fault function
	 * return a locked page (and set VM_FAULT_LOCKED in the return).
	 * This provides synchronisation against concurrent unmapping here.
	 */

again:
	restart_addr = vma->vm_truncate_count;
	if (is_restart_addr(restart_addr) && start_addr < restart_addr) {
		start_addr = restart_addr;
		if (start_addr >= end_addr) {
			/* Top of vma has been split off since last time */
			vma->vm_truncate_count = details->truncate_count;
			return 0;
		}
	}

	restart_addr = zap_page_range(vma, start_addr,
					end_addr - start_addr, details);
	need_break = need_resched() || spin_needbreak(details->i_mmap_lock);

	if (restart_addr >= end_addr) {
		/* We have now completed this vma: mark it so */
		vma->vm_truncate_count = details->truncate_count;
		if (!need_break)
			return 0;
	} else {
		/* Note restart_addr in vma's truncate_count field */
		vma->vm_truncate_count = restart_addr;
		if (!need_break)
			goto again;
	}

	spin_unlock(details->i_mmap_lock);
	cond_resched();
	spin_lock(details->i_mmap_lock);
	return -EINTR;
}

static inline void unmap_mapping_range_tree(struct prio_tree_root *root,
					    struct zap_details *details)
{
	struct vm_area_struct *vma;
	struct prio_tree_iter iter;
	pgoff_t vba, vea, zba, zea;

restart:
	vma_prio_tree_foreach(vma, &iter, root,
			details->first_index, details->last_index) {
		/* Skip quickly over those we have already dealt with */
		if (vma->vm_truncate_count == details->truncate_count)
			continue;

		vba = vma->vm_pgoff;
		vea = vba + ((vma->vm_end - vma->vm_start) >> PAGE_SHIFT) - 1;
		/* Assume for now that PAGE_CACHE_SHIFT == PAGE_SHIFT */
		zba = details->first_index;
		if (zba < vba)
			zba = vba;
		zea = details->last_index;
		if (zea > vea)
			zea = vea;

		if (unmap_mapping_range_vma(vma,
			((zba - vba) << PAGE_SHIFT) + vma->vm_start,
			((zea - vba + 1) << PAGE_SHIFT) + vma->vm_start,
				details) < 0)
			goto restart;
	}
}

static inline void unmap_mapping_range_list(struct list_head *head,
					    struct zap_details *details)
{
	struct vm_area_struct *vma;

	/*
	 * In nonlinear VMAs there is no correspondence between virtual address
	 * offset and file offset.  So we must perform an exhaustive search
	 * across *all* the pages in each nonlinear VMA, not just the pages
	 * whose virtual address lies outside the file truncation point.
	 */
restart:
	list_for_each_entry(vma, head, shared.vm_set.list) {
		/* Skip quickly over those we have already dealt with */
		if (vma->vm_truncate_count == details->truncate_count)
			continue;
		details->nonlinear_vma = vma;
		if (unmap_mapping_range_vma(vma, vma->vm_start,
					vma->vm_end, details) < 0)
			goto restart;
	}
}

/**
 * unmap_mapping_range - unmap the portion of all mmaps in the specified address_space corresponding to the specified page range in the underlying file.
 * @mapping: the address space containing mmaps to be unmapped.
 * @holebegin: byte in first page to unmap, relative to the start of
 * the underlying file.  This will be rounded down to a PAGE_SIZE
 * boundary.  Note that this is different from truncate_pagecache(), which
 * must keep the partial page.  In contrast, we must get rid of
 * partial pages.
 * @holelen: size of prospective hole in bytes.  This will be rounded
 * up to a PAGE_SIZE boundary.  A holelen of zero truncates to the
 * end of the file.
 * @even_cows: 1 when truncating a file, unmap even private COWed pages;
 * but 0 when invalidating pagecache, don't throw away private data.
 */
void unmap_mapping_range(struct address_space *mapping,
		loff_t const holebegin, loff_t const holelen, int even_cows)
{
	struct zap_details details;
	pgoff_t hba = holebegin >> PAGE_SHIFT;
	pgoff_t hlen = (holelen + PAGE_SIZE - 1) >> PAGE_SHIFT;

	/* Check for overflow. */
	if (sizeof(holelen) > sizeof(hlen)) {
		long long holeend =
			(holebegin + holelen + PAGE_SIZE - 1) >> PAGE_SHIFT;
		if (holeend & ~(long long)ULONG_MAX)
			hlen = ULONG_MAX - hba + 1;
	}

	details.check_mapping = even_cows? NULL: mapping;
	details.nonlinear_vma = NULL;
	details.first_index = hba;
	details.last_index = hba + hlen - 1;
	if (details.last_index < details.first_index)
		details.last_index = ULONG_MAX;
	details.i_mmap_lock = &mapping->i_mmap_lock;

	spin_lock(&mapping->i_mmap_lock);

	/* Protect against endless unmapping loops */
	mapping->truncate_count++;
	if (unlikely(is_restart_addr(mapping->truncate_count))) {
		if (mapping->truncate_count == 0)
			reset_vma_truncate_counts(mapping);
		mapping->truncate_count++;
	}
	details.truncate_count = mapping->truncate_count;

	if (unlikely(!prio_tree_empty(&mapping->i_mmap)))
		unmap_mapping_range_tree(&mapping->i_mmap, &details);
	if (unlikely(!list_empty(&mapping->i_mmap_nonlinear)))
		unmap_mapping_range_list(&mapping->i_mmap_nonlinear, &details);
	spin_unlock(&mapping->i_mmap_lock);
}
EXPORT_SYMBOL(unmap_mapping_range);

int vmtruncate_range(struct inode *inode, loff_t offset, loff_t end)
{
	struct address_space *mapping = inode->i_mapping;

	/*
	 * If the underlying filesystem is not going to provide
	 * a way to truncate a range of blocks (punch a hole) -
	 * we should return failure right now.
	 */
	if (!inode->i_op->truncate_range)
		return -ENOSYS;

	mutex_lock(&inode->i_mutex);
	down_write(&inode->i_alloc_sem);
	unmap_mapping_range(mapping, offset, (end - offset), 1);
	truncate_inode_pages_range(mapping, offset, end);
	unmap_mapping_range(mapping, offset, (end - offset), 1);
	inode->i_op->truncate_range(inode, offset, end);
	up_write(&inode->i_alloc_sem);
	mutex_unlock(&inode->i_mutex);

	return 0;
}

/*
 * We enter with non-exclusive mmap_sem (to exclude vma changes,
 * but allow concurrent faults), and pte mapped but not yet locked.
 * We return with mmap_sem still held, but pte unmapped and unlocked.
 */
static int do_swap_page(struct mm_struct *mm, struct vm_area_struct *vma,
		unsigned long address, pte_t *page_table, pmd_t *pmd,
		unsigned int flags, pte_t orig_pte)
{
	spinlock_t *ptl;
	struct page *page;
	swp_entry_t entry;
	pte_t pte;
	struct mem_cgroup *ptr = NULL;
	int exclusive = 0;
	int ret = 0;

	if (!pte_unmap_same(mm, pmd, page_table, orig_pte))
		goto out;

	entry = pte_to_swp_entry(orig_pte);
	if (unlikely(non_swap_entry(entry))) {
		if (is_migration_entry(entry)) {
			migration_entry_wait(mm, pmd, address);
		} else if (is_hwpoison_entry(entry)) {
			ret = VM_FAULT_HWPOISON;
		} else {
			print_bad_pte(vma, address, orig_pte, NULL);
			ret = VM_FAULT_SIGBUS;
		}
		goto out;
	}
	delayacct_set_flag(DELAYACCT_PF_SWAPIN);
	page = lookup_swap_cache(entry);
	if (!page) {
		grab_swap_token(mm); /* Contend for token _before_ read-in */
		page = swapin_readahead(entry,
					GFP_HIGHUSER_MOVABLE, vma, address);
		if (!page) {
			/*
			 * Back out if somebody else faulted in this pte
			 * while we released the pte lock.
			 */
			page_table = pte_offset_map_lock(mm, pmd, address, &ptl);
			if (likely(pte_same(*page_table, orig_pte)))
				ret = VM_FAULT_OOM;
			delayacct_clear_flag(DELAYACCT_PF_SWAPIN);
			goto unlock;
		}

		/* Had to read the page from swap area: Major fault */
		ret = VM_FAULT_MAJOR;
		count_vm_event(PGMAJFAULT);
	} else if (PageHWPoison(page)) {
		/*
		 * hwpoisoned dirty swapcache pages are kept for killing
		 * owner processes (which may be unknown at hwpoison time)
		 */
		ret = VM_FAULT_HWPOISON;
		delayacct_clear_flag(DELAYACCT_PF_SWAPIN);
		goto out_release;
	}

	lock_page(page);
	delayacct_clear_flag(DELAYACCT_PF_SWAPIN);

	page = ksm_might_need_to_copy(page, vma, address);
	if (!page) {
		ret = VM_FAULT_OOM;
		goto out;
	}

	if (mem_cgroup_try_charge_swapin(mm, page, GFP_KERNEL, &ptr)) {
		ret = VM_FAULT_OOM;
		goto out_page;
	}

	/*
	 * Back out if somebody else already faulted in this pte.
	 */
	page_table = pte_offset_map_lock(mm, pmd, address, &ptl);
	if (unlikely(!pte_same(*page_table, orig_pte)))
		goto out_nomap;

	if (unlikely(!PageUptodate(page))) {
		ret = VM_FAULT_SIGBUS;
		goto out_nomap;
	}

	/*
	 * The page isn't present yet, go ahead with the fault.
	 *
	 * Be careful about the sequence of operations here.
	 * To get its accounting right, reuse_swap_page() must be called
	 * while the page is counted on swap but not yet in mapcount i.e.
	 * before page_add_anon_rmap() and swap_free(); try_to_free_swap()
	 * must be called after the swap_free(), or it will never succeed.
	 * Because delete_from_swap_page() may be called by reuse_swap_page(),
	 * mem_cgroup_commit_charge_swapin() may not be able to find swp_entry
	 * in page->private. In this case, a record in swap_cgroup  is silently
	 * discarded at swap_free().
	 */

	inc_mm_counter_fast(mm, MM_ANONPAGES);
	dec_mm_counter_fast(mm, MM_SWAPENTS);
	pte = mk_pte(page, vma->vm_page_prot);
	if ((flags & FAULT_FLAG_WRITE) && reuse_swap_page(page)) {
		pte = maybe_mkwrite(pte_mkdirty(pte), vma);
		flags &= ~FAULT_FLAG_WRITE;
		ret |= VM_FAULT_WRITE;
		exclusive = 1;
	}
	flush_icache_page(vma, page);
	set_pte_at(mm, address, page_table, pte);
	do_page_add_anon_rmap(page, vma, address, exclusive);
	/* It's better to call commit-charge after rmap is established */
	mem_cgroup_commit_charge_swapin(page, ptr);

	swap_free(entry);
	if (vm_swap_full() || (vma->vm_flags & VM_LOCKED) || PageMlocked(page))
		try_to_free_swap(page);
	unlock_page(page);

	if (flags & FAULT_FLAG_WRITE) {
		ret |= do_wp_page(mm, vma, address, page_table, pmd, ptl, pte);
		if (ret & VM_FAULT_ERROR)
			ret &= VM_FAULT_ERROR;
		goto out;
	}

	/* No need to invalidate - it was non-present before */
	update_mmu_cache(vma, address, page_table);
unlock:
	pte_unmap_unlock(page_table, ptl);
out:
	return ret;
out_nomap:
	mem_cgroup_cancel_charge_swapin(ptr);
	pte_unmap_unlock(page_table, ptl);
out_page:
	unlock_page(page);
out_release:
	page_cache_release(page);
	return ret;
}

/*
<<<<<<< HEAD
 * This is like a special single-page "expand_downwards()",
 * except we must first make sure that 'address-PAGE_SIZE'
 * doesn't hit another vma.
 *
 * The "find_vma()" will do the right thing even if we wrap
=======
 * This is like a special single-page "expand_{down|up}wards()",
 * except we must first make sure that 'address{-|+}PAGE_SIZE'
 * doesn't hit another vma.
>>>>>>> 053d8f66
 */
static inline int check_stack_guard_page(struct vm_area_struct *vma, unsigned long address)
{
	address &= PAGE_MASK;
	if ((vma->vm_flags & VM_GROWSDOWN) && address == vma->vm_start) {
<<<<<<< HEAD
		address -= PAGE_SIZE;
		if (find_vma(vma->vm_mm, address) != vma)
			return -ENOMEM;

		expand_stack(vma, address);
=======
		struct vm_area_struct *prev = vma->vm_prev;

		/*
		 * Is there a mapping abutting this one below?
		 *
		 * That's only ok if it's the same stack mapping
		 * that has gotten split..
		 */
		if (prev && prev->vm_end == address)
			return prev->vm_flags & VM_GROWSDOWN ? 0 : -ENOMEM;

		expand_stack(vma, address - PAGE_SIZE);
	}
	if ((vma->vm_flags & VM_GROWSUP) && address + PAGE_SIZE == vma->vm_end) {
		struct vm_area_struct *next = vma->vm_next;

		/* As VM_GROWSDOWN but s/below/above/ */
		if (next && next->vm_start == address + PAGE_SIZE)
			return next->vm_flags & VM_GROWSUP ? 0 : -ENOMEM;

		expand_upwards(vma, address + PAGE_SIZE);
>>>>>>> 053d8f66
	}
	return 0;
}

/*
 * We enter with non-exclusive mmap_sem (to exclude vma changes,
 * but allow concurrent faults), and pte mapped but not yet locked.
 * We return with mmap_sem still held, but pte unmapped and unlocked.
 */
static int do_anonymous_page(struct mm_struct *mm, struct vm_area_struct *vma,
		unsigned long address, pte_t *page_table, pmd_t *pmd,
		unsigned int flags)
{
	struct page *page;
	spinlock_t *ptl;
	pte_t entry;

	pte_unmap(page_table);

	/* Check if we need to add a guard page to the stack */
	if (check_stack_guard_page(vma, address) < 0)
		return VM_FAULT_SIGBUS;

	/* Use the zero-page for reads */
	if (!(flags & FAULT_FLAG_WRITE)) {
		entry = pte_mkspecial(pfn_pte(my_zero_pfn(address),
						vma->vm_page_prot));
		page_table = pte_offset_map_lock(mm, pmd, address, &ptl);
		if (!pte_none(*page_table))
			goto unlock;
		goto setpte;
	}

	/* Allocate our own private page. */
	if (unlikely(anon_vma_prepare(vma)))
		goto oom;
	page = alloc_zeroed_user_highpage_movable(vma, address);
	if (!page)
		goto oom;
	__SetPageUptodate(page);

	if (mem_cgroup_newpage_charge(page, mm, GFP_KERNEL))
		goto oom_free_page;

	entry = mk_pte(page, vma->vm_page_prot);
	if (vma->vm_flags & VM_WRITE)
		entry = pte_mkwrite(pte_mkdirty(entry));

	page_table = pte_offset_map_lock(mm, pmd, address, &ptl);
	if (!pte_none(*page_table))
		goto release;

	inc_mm_counter_fast(mm, MM_ANONPAGES);
	page_add_new_anon_rmap(page, vma, address);
setpte:
	set_pte_at(mm, address, page_table, entry);

	/* No need to invalidate - it was non-present before */
	update_mmu_cache(vma, address, page_table);
unlock:
	pte_unmap_unlock(page_table, ptl);
	return 0;
release:
	mem_cgroup_uncharge_page(page);
	page_cache_release(page);
	goto unlock;
oom_free_page:
	page_cache_release(page);
oom:
	return VM_FAULT_OOM;
}

/*
 * __do_fault() tries to create a new page mapping. It aggressively
 * tries to share with existing pages, but makes a separate copy if
 * the FAULT_FLAG_WRITE is set in the flags parameter in order to avoid
 * the next page fault.
 *
 * As this is called only for pages that do not currently exist, we
 * do not need to flush old virtual caches or the TLB.
 *
 * We enter with non-exclusive mmap_sem (to exclude vma changes,
 * but allow concurrent faults), and pte neither mapped nor locked.
 * We return with mmap_sem still held, but pte unmapped and unlocked.
 */
static int __do_fault(struct mm_struct *mm, struct vm_area_struct *vma,
		unsigned long address, pmd_t *pmd,
		pgoff_t pgoff, unsigned int flags, pte_t orig_pte)
{
	pte_t *page_table;
	spinlock_t *ptl;
	struct page *page;
	pte_t entry;
	int anon = 0;
	int charged = 0;
	struct page *dirty_page = NULL;
	struct vm_fault vmf;
	int ret;
	int page_mkwrite = 0;

	vmf.virtual_address = (void __user *)(address & PAGE_MASK);
	vmf.pgoff = pgoff;
	vmf.flags = flags;
	vmf.page = NULL;

	ret = vma->vm_ops->fault(vma, &vmf);
	if (unlikely(ret & (VM_FAULT_ERROR | VM_FAULT_NOPAGE)))
		return ret;

	if (unlikely(PageHWPoison(vmf.page))) {
		if (ret & VM_FAULT_LOCKED)
			unlock_page(vmf.page);
		return VM_FAULT_HWPOISON;
	}

	/*
	 * For consistency in subsequent calls, make the faulted page always
	 * locked.
	 */
	if (unlikely(!(ret & VM_FAULT_LOCKED)))
		lock_page(vmf.page);
	else
		VM_BUG_ON(!PageLocked(vmf.page));

	/*
	 * Should we do an early C-O-W break?
	 */
	page = vmf.page;
	if (flags & FAULT_FLAG_WRITE) {
		if (!(vma->vm_flags & VM_SHARED)) {
			anon = 1;
			if (unlikely(anon_vma_prepare(vma))) {
				ret = VM_FAULT_OOM;
				goto out;
			}
			page = alloc_page_vma(GFP_HIGHUSER_MOVABLE,
						vma, address);
			if (!page) {
				ret = VM_FAULT_OOM;
				goto out;
			}
			if (mem_cgroup_newpage_charge(page, mm, GFP_KERNEL)) {
				ret = VM_FAULT_OOM;
				page_cache_release(page);
				goto out;
			}
			charged = 1;
			/*
			 * Don't let another task, with possibly unlocked vma,
			 * keep the mlocked page.
			 */
			if (vma->vm_flags & VM_LOCKED)
				clear_page_mlock(vmf.page);
			copy_user_highpage(page, vmf.page, address, vma);
			__SetPageUptodate(page);
		} else {
			/*
			 * If the page will be shareable, see if the backing
			 * address space wants to know that the page is about
			 * to become writable
			 */
			if (vma->vm_ops->page_mkwrite) {
				int tmp;

				unlock_page(page);
				vmf.flags = FAULT_FLAG_WRITE|FAULT_FLAG_MKWRITE;
				tmp = vma->vm_ops->page_mkwrite(vma, &vmf);
				if (unlikely(tmp &
					  (VM_FAULT_ERROR | VM_FAULT_NOPAGE))) {
					ret = tmp;
					goto unwritable_page;
				}
				if (unlikely(!(tmp & VM_FAULT_LOCKED))) {
					lock_page(page);
					if (!page->mapping) {
						ret = 0; /* retry the fault */
						unlock_page(page);
						goto unwritable_page;
					}
				} else
					VM_BUG_ON(!PageLocked(page));
				page_mkwrite = 1;
			}
		}

	}

	page_table = pte_offset_map_lock(mm, pmd, address, &ptl);

	/*
	 * This silly early PAGE_DIRTY setting removes a race
	 * due to the bad i386 page protection. But it's valid
	 * for other architectures too.
	 *
	 * Note that if FAULT_FLAG_WRITE is set, we either now have
	 * an exclusive copy of the page, or this is a shared mapping,
	 * so we can make it writable and dirty to avoid having to
	 * handle that later.
	 */
	/* Only go through if we didn't race with anybody else... */
	if (likely(pte_same(*page_table, orig_pte))) {
		flush_icache_page(vma, page);
		entry = mk_pte(page, vma->vm_page_prot);
		if (flags & FAULT_FLAG_WRITE)
			entry = maybe_mkwrite(pte_mkdirty(entry), vma);
		if (anon) {
			inc_mm_counter_fast(mm, MM_ANONPAGES);
			page_add_new_anon_rmap(page, vma, address);
		} else {
			inc_mm_counter_fast(mm, MM_FILEPAGES);
			page_add_file_rmap(page);
			if (flags & FAULT_FLAG_WRITE) {
				dirty_page = page;
				get_page(dirty_page);
			}
		}
		set_pte_at(mm, address, page_table, entry);

		/* no need to invalidate: a not-present page won't be cached */
		update_mmu_cache(vma, address, page_table);
	} else {
		if (charged)
			mem_cgroup_uncharge_page(page);
		if (anon)
			page_cache_release(page);
		else
			anon = 1; /* no anon but release faulted_page */
	}

	pte_unmap_unlock(page_table, ptl);

out:
	if (dirty_page) {
		struct address_space *mapping = page->mapping;

		if (set_page_dirty(dirty_page))
			page_mkwrite = 1;
		unlock_page(dirty_page);
		put_page(dirty_page);
		if (page_mkwrite && mapping) {
			/*
			 * Some device drivers do not set page.mapping but still
			 * dirty their pages
			 */
			balance_dirty_pages_ratelimited(mapping);
		}

		/* file_update_time outside page_lock */
		if (vma->vm_file)
			file_update_time(vma->vm_file);
	} else {
		unlock_page(vmf.page);
		if (anon)
			page_cache_release(vmf.page);
	}

	return ret;

unwritable_page:
	page_cache_release(page);
	return ret;
}

static int do_linear_fault(struct mm_struct *mm, struct vm_area_struct *vma,
		unsigned long address, pte_t *page_table, pmd_t *pmd,
		unsigned int flags, pte_t orig_pte)
{
	pgoff_t pgoff = (((address & PAGE_MASK)
			- vma->vm_start) >> PAGE_SHIFT) + vma->vm_pgoff;

	pte_unmap(page_table);
	return __do_fault(mm, vma, address, pmd, pgoff, flags, orig_pte);
}

/*
 * Fault of a previously existing named mapping. Repopulate the pte
 * from the encoded file_pte if possible. This enables swappable
 * nonlinear vmas.
 *
 * We enter with non-exclusive mmap_sem (to exclude vma changes,
 * but allow concurrent faults), and pte mapped but not yet locked.
 * We return with mmap_sem still held, but pte unmapped and unlocked.
 */
static int do_nonlinear_fault(struct mm_struct *mm, struct vm_area_struct *vma,
		unsigned long address, pte_t *page_table, pmd_t *pmd,
		unsigned int flags, pte_t orig_pte)
{
	pgoff_t pgoff;

	flags |= FAULT_FLAG_NONLINEAR;

	if (!pte_unmap_same(mm, pmd, page_table, orig_pte))
		return 0;

	if (unlikely(!(vma->vm_flags & VM_NONLINEAR))) {
		/*
		 * Page table corrupted: show pte and kill process.
		 */
		print_bad_pte(vma, address, orig_pte, NULL);
		return VM_FAULT_SIGBUS;
	}

	pgoff = pte_to_pgoff(orig_pte);
	return __do_fault(mm, vma, address, pmd, pgoff, flags, orig_pte);
}

/*
 * These routines also need to handle stuff like marking pages dirty
 * and/or accessed for architectures that don't do it in hardware (most
 * RISC architectures).  The early dirtying is also good on the i386.
 *
 * There is also a hook called "update_mmu_cache()" that architectures
 * with external mmu caches can use to update those (ie the Sparc or
 * PowerPC hashed page tables that act as extended TLBs).
 *
 * We enter with non-exclusive mmap_sem (to exclude vma changes,
 * but allow concurrent faults), and pte mapped but not yet locked.
 * We return with mmap_sem still held, but pte unmapped and unlocked.
 */
static inline int handle_pte_fault(struct mm_struct *mm,
		struct vm_area_struct *vma, unsigned long address,
		pte_t *pte, pmd_t *pmd, unsigned int flags)
{
	pte_t entry;
	spinlock_t *ptl;

	entry = *pte;
	if (!pte_present(entry)) {
		if (pte_none(entry)) {
			if (vma->vm_ops) {
				if (likely(vma->vm_ops->fault))
					return do_linear_fault(mm, vma, address,
						pte, pmd, flags, entry);
			}
			return do_anonymous_page(mm, vma, address,
						 pte, pmd, flags);
		}
		if (pte_file(entry))
			return do_nonlinear_fault(mm, vma, address,
					pte, pmd, flags, entry);
		return do_swap_page(mm, vma, address,
					pte, pmd, flags, entry);
	}

	ptl = pte_lockptr(mm, pmd);
	spin_lock(ptl);
	if (unlikely(!pte_same(*pte, entry)))
		goto unlock;
	if (flags & FAULT_FLAG_WRITE) {
		if (!pte_write(entry))
			return do_wp_page(mm, vma, address,
					pte, pmd, ptl, entry);
		entry = pte_mkdirty(entry);
	}
	entry = pte_mkyoung(entry);
	if (ptep_set_access_flags(vma, address, pte, entry, flags & FAULT_FLAG_WRITE)) {
		update_mmu_cache(vma, address, pte);
	} else {
		/*
		 * This is needed only for protection faults but the arch code
		 * is not yet telling us if this is a protection fault or not.
		 * This still avoids useless tlb flushes for .text page faults
		 * with threads.
		 */
		if (flags & FAULT_FLAG_WRITE)
			flush_tlb_page(vma, address);
	}
unlock:
	pte_unmap_unlock(pte, ptl);
	return 0;
}

/*
 * By the time we get here, we already hold the mm semaphore
 */
int handle_mm_fault(struct mm_struct *mm, struct vm_area_struct *vma,
		unsigned long address, unsigned int flags)
{
	pgd_t *pgd;
	pud_t *pud;
	pmd_t *pmd;
	pte_t *pte;

	__set_current_state(TASK_RUNNING);

	count_vm_event(PGFAULT);

	/* do counter updates before entering really critical section. */
	check_sync_rss_stat(current);

	if (unlikely(is_vm_hugetlb_page(vma)))
		return hugetlb_fault(mm, vma, address, flags);

	pgd = pgd_offset(mm, address);
	pud = pud_alloc(mm, pgd, address);
	if (!pud)
		return VM_FAULT_OOM;
	pmd = pmd_alloc(mm, pud, address);
	if (!pmd)
		return VM_FAULT_OOM;
	pte = pte_alloc_map(mm, pmd, address);
	if (!pte)
		return VM_FAULT_OOM;

	return handle_pte_fault(mm, vma, address, pte, pmd, flags);
}

#ifndef __PAGETABLE_PUD_FOLDED
/*
 * Allocate page upper directory.
 * We've already handled the fast-path in-line.
 */
int __pud_alloc(struct mm_struct *mm, pgd_t *pgd, unsigned long address)
{
	pud_t *new = pud_alloc_one(mm, address);
	if (!new)
		return -ENOMEM;

	smp_wmb(); /* See comment in __pte_alloc */

	spin_lock(&mm->page_table_lock);
	if (pgd_present(*pgd))		/* Another has populated it */
		pud_free(mm, new);
	else
		pgd_populate(mm, pgd, new);
	spin_unlock(&mm->page_table_lock);
	return 0;
}
#endif /* __PAGETABLE_PUD_FOLDED */

#ifndef __PAGETABLE_PMD_FOLDED
/*
 * Allocate page middle directory.
 * We've already handled the fast-path in-line.
 */
int __pmd_alloc(struct mm_struct *mm, pud_t *pud, unsigned long address)
{
	pmd_t *new = pmd_alloc_one(mm, address);
	if (!new)
		return -ENOMEM;

	smp_wmb(); /* See comment in __pte_alloc */

	spin_lock(&mm->page_table_lock);
#ifndef __ARCH_HAS_4LEVEL_HACK
	if (pud_present(*pud))		/* Another has populated it */
		pmd_free(mm, new);
	else
		pud_populate(mm, pud, new);
#else
	if (pgd_present(*pud))		/* Another has populated it */
		pmd_free(mm, new);
	else
		pgd_populate(mm, pud, new);
#endif /* __ARCH_HAS_4LEVEL_HACK */
	spin_unlock(&mm->page_table_lock);
	return 0;
}
#endif /* __PAGETABLE_PMD_FOLDED */

int make_pages_present(unsigned long addr, unsigned long end)
{
	int ret, len, write;
	struct vm_area_struct * vma;

	vma = find_vma(current->mm, addr);
	if (!vma)
		return -ENOMEM;
	write = (vma->vm_flags & VM_WRITE) != 0;
	BUG_ON(addr >= end);
	BUG_ON(end > vma->vm_end);
	len = DIV_ROUND_UP(end, PAGE_SIZE) - addr/PAGE_SIZE;
	ret = get_user_pages(current, current->mm, addr,
			len, write, 0, NULL, NULL);
	if (ret < 0)
		return ret;
	return ret == len ? 0 : -EFAULT;
}

#if !defined(__HAVE_ARCH_GATE_AREA)

#if defined(AT_SYSINFO_EHDR)
static struct vm_area_struct gate_vma;

static int __init gate_vma_init(void)
{
	gate_vma.vm_mm = NULL;
	gate_vma.vm_start = FIXADDR_USER_START;
	gate_vma.vm_end = FIXADDR_USER_END;
	gate_vma.vm_flags = VM_READ | VM_MAYREAD | VM_EXEC | VM_MAYEXEC;
	gate_vma.vm_page_prot = __P101;
	/*
	 * Make sure the vDSO gets into every core dump.
	 * Dumping its contents makes post-mortem fully interpretable later
	 * without matching up the same kernel and hardware config to see
	 * what PC values meant.
	 */
	gate_vma.vm_flags |= VM_ALWAYSDUMP;
	return 0;
}
__initcall(gate_vma_init);
#endif

struct vm_area_struct *get_gate_vma(struct task_struct *tsk)
{
#ifdef AT_SYSINFO_EHDR
	return &gate_vma;
#else
	return NULL;
#endif
}

int in_gate_area_no_task(unsigned long addr)
{
#ifdef AT_SYSINFO_EHDR
	if ((addr >= FIXADDR_USER_START) && (addr < FIXADDR_USER_END))
		return 1;
#endif
	return 0;
}

#endif	/* __HAVE_ARCH_GATE_AREA */

static int follow_pte(struct mm_struct *mm, unsigned long address,
		pte_t **ptepp, spinlock_t **ptlp)
{
	pgd_t *pgd;
	pud_t *pud;
	pmd_t *pmd;
	pte_t *ptep;

	pgd = pgd_offset(mm, address);
	if (pgd_none(*pgd) || unlikely(pgd_bad(*pgd)))
		goto out;

	pud = pud_offset(pgd, address);
	if (pud_none(*pud) || unlikely(pud_bad(*pud)))
		goto out;

	pmd = pmd_offset(pud, address);
	if (pmd_none(*pmd) || unlikely(pmd_bad(*pmd)))
		goto out;

	/* We cannot handle huge page PFN maps. Luckily they don't exist. */
	if (pmd_huge(*pmd))
		goto out;

	ptep = pte_offset_map_lock(mm, pmd, address, ptlp);
	if (!ptep)
		goto out;
	if (!pte_present(*ptep))
		goto unlock;
	*ptepp = ptep;
	return 0;
unlock:
	pte_unmap_unlock(ptep, *ptlp);
out:
	return -EINVAL;
}

/**
 * follow_pfn - look up PFN at a user virtual address
 * @vma: memory mapping
 * @address: user virtual address
 * @pfn: location to store found PFN
 *
 * Only IO mappings and raw PFN mappings are allowed.
 *
 * Returns zero and the pfn at @pfn on success, -ve otherwise.
 */
int follow_pfn(struct vm_area_struct *vma, unsigned long address,
	unsigned long *pfn)
{
	int ret = -EINVAL;
	spinlock_t *ptl;
	pte_t *ptep;

	if (!(vma->vm_flags & (VM_IO | VM_PFNMAP)))
		return ret;

	ret = follow_pte(vma->vm_mm, address, &ptep, &ptl);
	if (ret)
		return ret;
	*pfn = pte_pfn(*ptep);
	pte_unmap_unlock(ptep, ptl);
	return 0;
}
EXPORT_SYMBOL(follow_pfn);

#ifdef CONFIG_HAVE_IOREMAP_PROT
int follow_phys(struct vm_area_struct *vma,
		unsigned long address, unsigned int flags,
		unsigned long *prot, resource_size_t *phys)
{
	int ret = -EINVAL;
	pte_t *ptep, pte;
	spinlock_t *ptl;

	if (!(vma->vm_flags & (VM_IO | VM_PFNMAP)))
		goto out;

	if (follow_pte(vma->vm_mm, address, &ptep, &ptl))
		goto out;
	pte = *ptep;

	if ((flags & FOLL_WRITE) && !pte_write(pte))
		goto unlock;

	*prot = pgprot_val(pte_pgprot(pte));
	*phys = (resource_size_t)pte_pfn(pte) << PAGE_SHIFT;

	ret = 0;
unlock:
	pte_unmap_unlock(ptep, ptl);
out:
	return ret;
}

int generic_access_phys(struct vm_area_struct *vma, unsigned long addr,
			void *buf, int len, int write)
{
	resource_size_t phys_addr;
	unsigned long prot = 0;
	void __iomem *maddr;
	int offset = addr & (PAGE_SIZE-1);

	if (follow_phys(vma, addr, write, &prot, &phys_addr))
		return -EINVAL;

	maddr = ioremap_prot(phys_addr, PAGE_SIZE, prot);
	if (write)
		memcpy_toio(maddr + offset, buf, len);
	else
		memcpy_fromio(buf, maddr + offset, len);
	iounmap(maddr);

	return len;
}
#endif

/*
 * Access another process' address space.
 * Source/target buffer must be kernel space,
 * Do not walk the page table directly, use get_user_pages
 */
int access_process_vm(struct task_struct *tsk, unsigned long addr, void *buf, int len, int write)
{
	struct mm_struct *mm;
	struct vm_area_struct *vma;
	void *old_buf = buf;

	mm = get_task_mm(tsk);
	if (!mm)
		return 0;

	down_read(&mm->mmap_sem);
	/* ignore errors, just check how much was successfully transferred */
	while (len) {
		int bytes, ret, offset;
		void *maddr;
		struct page *page = NULL;

		ret = get_user_pages(tsk, mm, addr, 1,
				write, 1, &page, &vma);
		if (ret <= 0) {
			/*
			 * Check if this is a VM_IO | VM_PFNMAP VMA, which
			 * we can access using slightly different code.
			 */
#ifdef CONFIG_HAVE_IOREMAP_PROT
			vma = find_vma(mm, addr);
			if (!vma)
				break;
			if (vma->vm_ops && vma->vm_ops->access)
				ret = vma->vm_ops->access(vma, addr, buf,
							  len, write);
			if (ret <= 0)
#endif
				break;
			bytes = ret;
		} else {
			bytes = len;
			offset = addr & (PAGE_SIZE-1);
			if (bytes > PAGE_SIZE-offset)
				bytes = PAGE_SIZE-offset;

			maddr = kmap(page);
			if (write) {
				copy_to_user_page(vma, page, addr,
						  maddr + offset, buf, bytes);
				set_page_dirty_lock(page);
			} else {
				copy_from_user_page(vma, page, addr,
						    buf, maddr + offset, bytes);
			}
			kunmap(page);
			page_cache_release(page);
		}
		len -= bytes;
		buf += bytes;
		addr += bytes;
	}
	up_read(&mm->mmap_sem);
	mmput(mm);

	return buf - old_buf;
}

/*
 * Print the name of a VMA.
 */
void print_vma_addr(char *prefix, unsigned long ip)
{
	struct mm_struct *mm = current->mm;
	struct vm_area_struct *vma;

	/*
	 * Do not print if we are in atomic
	 * contexts (in exception stacks, etc.):
	 */
	if (preempt_count())
		return;

	down_read(&mm->mmap_sem);
	vma = find_vma(mm, ip);
	if (vma && vma->vm_file) {
		struct file *f = vma->vm_file;
		char *buf = (char *)__get_free_page(GFP_KERNEL);
		if (buf) {
			char *p, *s;

			p = d_path(&f->f_path, buf, PAGE_SIZE);
			if (IS_ERR(p))
				p = "?";
			s = strrchr(p, '/');
			if (s)
				p = s+1;
			printk("%s%s[%lx+%lx]", prefix, p,
					vma->vm_start,
					vma->vm_end - vma->vm_start);
			free_page((unsigned long)buf);
		}
	}
	up_read(&current->mm->mmap_sem);
}

#ifdef CONFIG_PROVE_LOCKING
void might_fault(void)
{
	/*
	 * Some code (nfs/sunrpc) uses socket ops on kernel memory while
	 * holding the mmap_sem, this is safe because kernel memory doesn't
	 * get paged out, therefore we'll never actually fault, and the
	 * below annotations will generate false positives.
	 */
	if (segment_eq(get_fs(), KERNEL_DS))
		return;

	might_sleep();
	/*
	 * it would be nicer only to annotate paths which are not under
	 * pagefault_disable, however that requires a larger audit and
	 * providing helpers like get_user_atomic.
	 */
	if (!in_atomic() && current->mm)
		might_lock_read(&current->mm->mmap_sem);
}
EXPORT_SYMBOL(might_fault);
#endif<|MERGE_RESOLUTION|>--- conflicted
+++ resolved
@@ -2760,29 +2760,14 @@
 }
 
 /*
-<<<<<<< HEAD
- * This is like a special single-page "expand_downwards()",
- * except we must first make sure that 'address-PAGE_SIZE'
- * doesn't hit another vma.
- *
- * The "find_vma()" will do the right thing even if we wrap
-=======
  * This is like a special single-page "expand_{down|up}wards()",
  * except we must first make sure that 'address{-|+}PAGE_SIZE'
  * doesn't hit another vma.
->>>>>>> 053d8f66
  */
 static inline int check_stack_guard_page(struct vm_area_struct *vma, unsigned long address)
 {
 	address &= PAGE_MASK;
 	if ((vma->vm_flags & VM_GROWSDOWN) && address == vma->vm_start) {
-<<<<<<< HEAD
-		address -= PAGE_SIZE;
-		if (find_vma(vma->vm_mm, address) != vma)
-			return -ENOMEM;
-
-		expand_stack(vma, address);
-=======
 		struct vm_area_struct *prev = vma->vm_prev;
 
 		/*
@@ -2804,7 +2789,6 @@
 			return next->vm_flags & VM_GROWSUP ? 0 : -ENOMEM;
 
 		expand_upwards(vma, address + PAGE_SIZE);
->>>>>>> 053d8f66
 	}
 	return 0;
 }
