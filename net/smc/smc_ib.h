--- conflicted
+++ resolved
@@ -69,8 +69,6 @@
 	return cpu_to_be32(INADDR_NONE);
 }
 
-<<<<<<< HEAD
-=======
 static inline struct net *smc_ib_net(struct smc_ib_device *smcibdev)
 {
 	if (smcibdev && smcibdev->ibdev)
@@ -78,7 +76,6 @@
 	return NULL;
 }
 
->>>>>>> 754e0b0e
 struct smc_init_info_smcrv2;
 struct smc_buf_desc;
 struct smc_link;
