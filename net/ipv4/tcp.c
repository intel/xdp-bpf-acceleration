/*
 * INET		An implementation of the TCP/IP protocol suite for the LINUX
 *		operating system.  INET is implemented using the  BSD Socket
 *		interface as the means of communication with the user level.
 *
 *		Implementation of the Transmission Control Protocol(TCP).
 *
 * Authors:	Ross Biro
 *		Fred N. van Kempen, <waltje@uWalt.NL.Mugnet.ORG>
 *		Mark Evans, <evansmp@uhura.aston.ac.uk>
 *		Corey Minyard <wf-rch!minyard@relay.EU.net>
 *		Florian La Roche, <flla@stud.uni-sb.de>
 *		Charles Hedrick, <hedrick@klinzhai.rutgers.edu>
 *		Linus Torvalds, <torvalds@cs.helsinki.fi>
 *		Alan Cox, <gw4pts@gw4pts.ampr.org>
 *		Matthew Dillon, <dillon@apollo.west.oic.com>
 *		Arnt Gulbrandsen, <agulbra@nvg.unit.no>
 *		Jorge Cwik, <jorge@laser.satlink.net>
 *
 * Fixes:
 *		Alan Cox	:	Numerous verify_area() calls
 *		Alan Cox	:	Set the ACK bit on a reset
 *		Alan Cox	:	Stopped it crashing if it closed while
 *					sk->inuse=1 and was trying to connect
 *					(tcp_err()).
 *		Alan Cox	:	All icmp error handling was broken
 *					pointers passed where wrong and the
 *					socket was looked up backwards. Nobody
 *					tested any icmp error code obviously.
 *		Alan Cox	:	tcp_err() now handled properly. It
 *					wakes people on errors. poll
 *					behaves and the icmp error race
 *					has gone by moving it into sock.c
 *		Alan Cox	:	tcp_send_reset() fixed to work for
 *					everything not just packets for
 *					unknown sockets.
 *		Alan Cox	:	tcp option processing.
 *		Alan Cox	:	Reset tweaked (still not 100%) [Had
 *					syn rule wrong]
 *		Herp Rosmanith  :	More reset fixes
 *		Alan Cox	:	No longer acks invalid rst frames.
 *					Acking any kind of RST is right out.
 *		Alan Cox	:	Sets an ignore me flag on an rst
 *					receive otherwise odd bits of prattle
 *					escape still
 *		Alan Cox	:	Fixed another acking RST frame bug.
 *					Should stop LAN workplace lockups.
 *		Alan Cox	: 	Some tidyups using the new skb list
 *					facilities
 *		Alan Cox	:	sk->keepopen now seems to work
 *		Alan Cox	:	Pulls options out correctly on accepts
 *		Alan Cox	:	Fixed assorted sk->rqueue->next errors
 *		Alan Cox	:	PSH doesn't end a TCP read. Switched a
 *					bit to skb ops.
 *		Alan Cox	:	Tidied tcp_data to avoid a potential
 *					nasty.
 *		Alan Cox	:	Added some better commenting, as the
 *					tcp is hard to follow
 *		Alan Cox	:	Removed incorrect check for 20 * psh
 *	Michael O'Reilly	:	ack < copied bug fix.
 *	Johannes Stille		:	Misc tcp fixes (not all in yet).
 *		Alan Cox	:	FIN with no memory -> CRASH
 *		Alan Cox	:	Added socket option proto entries.
 *					Also added awareness of them to accept.
 *		Alan Cox	:	Added TCP options (SOL_TCP)
 *		Alan Cox	:	Switched wakeup calls to callbacks,
 *					so the kernel can layer network
 *					sockets.
 *		Alan Cox	:	Use ip_tos/ip_ttl settings.
 *		Alan Cox	:	Handle FIN (more) properly (we hope).
 *		Alan Cox	:	RST frames sent on unsynchronised
 *					state ack error.
 *		Alan Cox	:	Put in missing check for SYN bit.
 *		Alan Cox	:	Added tcp_select_window() aka NET2E
 *					window non shrink trick.
 *		Alan Cox	:	Added a couple of small NET2E timer
 *					fixes
 *		Charles Hedrick :	TCP fixes
 *		Toomas Tamm	:	TCP window fixes
 *		Alan Cox	:	Small URG fix to rlogin ^C ack fight
 *		Charles Hedrick	:	Rewrote most of it to actually work
 *		Linus		:	Rewrote tcp_read() and URG handling
 *					completely
 *		Gerhard Koerting:	Fixed some missing timer handling
 *		Matthew Dillon  :	Reworked TCP machine states as per RFC
 *		Gerhard Koerting:	PC/TCP workarounds
 *		Adam Caldwell	:	Assorted timer/timing errors
 *		Matthew Dillon	:	Fixed another RST bug
 *		Alan Cox	:	Move to kernel side addressing changes.
 *		Alan Cox	:	Beginning work on TCP fastpathing
 *					(not yet usable)
 *		Arnt Gulbrandsen:	Turbocharged tcp_check() routine.
 *		Alan Cox	:	TCP fast path debugging
 *		Alan Cox	:	Window clamping
 *		Michael Riepe	:	Bug in tcp_check()
 *		Matt Dillon	:	More TCP improvements and RST bug fixes
 *		Matt Dillon	:	Yet more small nasties remove from the
 *					TCP code (Be very nice to this man if
 *					tcp finally works 100%) 8)
 *		Alan Cox	:	BSD accept semantics.
 *		Alan Cox	:	Reset on closedown bug.
 *	Peter De Schrijver	:	ENOTCONN check missing in tcp_sendto().
 *		Michael Pall	:	Handle poll() after URG properly in
 *					all cases.
 *		Michael Pall	:	Undo the last fix in tcp_read_urg()
 *					(multi URG PUSH broke rlogin).
 *		Michael Pall	:	Fix the multi URG PUSH problem in
 *					tcp_readable(), poll() after URG
 *					works now.
 *		Michael Pall	:	recv(...,MSG_OOB) never blocks in the
 *					BSD api.
 *		Alan Cox	:	Changed the semantics of sk->socket to
 *					fix a race and a signal problem with
 *					accept() and async I/O.
 *		Alan Cox	:	Relaxed the rules on tcp_sendto().
 *		Yury Shevchuk	:	Really fixed accept() blocking problem.
 *		Craig I. Hagan  :	Allow for BSD compatible TIME_WAIT for
 *					clients/servers which listen in on
 *					fixed ports.
 *		Alan Cox	:	Cleaned the above up and shrank it to
 *					a sensible code size.
 *		Alan Cox	:	Self connect lockup fix.
 *		Alan Cox	:	No connect to multicast.
 *		Ross Biro	:	Close unaccepted children on master
 *					socket close.
 *		Alan Cox	:	Reset tracing code.
 *		Alan Cox	:	Spurious resets on shutdown.
 *		Alan Cox	:	Giant 15 minute/60 second timer error
 *		Alan Cox	:	Small whoops in polling before an
 *					accept.
 *		Alan Cox	:	Kept the state trace facility since
 *					it's handy for debugging.
 *		Alan Cox	:	More reset handler fixes.
 *		Alan Cox	:	Started rewriting the code based on
 *					the RFC's for other useful protocol
 *					references see: Comer, KA9Q NOS, and
 *					for a reference on the difference
 *					between specifications and how BSD
 *					works see the 4.4lite source.
 *		A.N.Kuznetsov	:	Don't time wait on completion of tidy
 *					close.
 *		Linus Torvalds	:	Fin/Shutdown & copied_seq changes.
 *		Linus Torvalds	:	Fixed BSD port reuse to work first syn
 *		Alan Cox	:	Reimplemented timers as per the RFC
 *					and using multiple timers for sanity.
 *		Alan Cox	:	Small bug fixes, and a lot of new
 *					comments.
 *		Alan Cox	:	Fixed dual reader crash by locking
 *					the buffers (much like datagram.c)
 *		Alan Cox	:	Fixed stuck sockets in probe. A probe
 *					now gets fed up of retrying without
 *					(even a no space) answer.
 *		Alan Cox	:	Extracted closing code better
 *		Alan Cox	:	Fixed the closing state machine to
 *					resemble the RFC.
 *		Alan Cox	:	More 'per spec' fixes.
 *		Jorge Cwik	:	Even faster checksumming.
 *		Alan Cox	:	tcp_data() doesn't ack illegal PSH
 *					only frames. At least one pc tcp stack
 *					generates them.
 *		Alan Cox	:	Cache last socket.
 *		Alan Cox	:	Per route irtt.
 *		Matt Day	:	poll()->select() match BSD precisely on error
 *		Alan Cox	:	New buffers
 *		Marc Tamsky	:	Various sk->prot->retransmits and
 *					sk->retransmits misupdating fixed.
 *					Fixed tcp_write_timeout: stuck close,
 *					and TCP syn retries gets used now.
 *		Mark Yarvis	:	In tcp_read_wakeup(), don't send an
 *					ack if state is TCP_CLOSED.
 *		Alan Cox	:	Look up device on a retransmit - routes may
 *					change. Doesn't yet cope with MSS shrink right
 *					but it's a start!
 *		Marc Tamsky	:	Closing in closing fixes.
 *		Mike Shaver	:	RFC1122 verifications.
 *		Alan Cox	:	rcv_saddr errors.
 *		Alan Cox	:	Block double connect().
 *		Alan Cox	:	Small hooks for enSKIP.
 *		Alexey Kuznetsov:	Path MTU discovery.
 *		Alan Cox	:	Support soft errors.
 *		Alan Cox	:	Fix MTU discovery pathological case
 *					when the remote claims no mtu!
 *		Marc Tamsky	:	TCP_CLOSE fix.
 *		Colin (G3TNE)	:	Send a reset on syn ack replies in
 *					window but wrong (fixes NT lpd problems)
 *		Pedro Roque	:	Better TCP window handling, delayed ack.
 *		Joerg Reuter	:	No modification of locked buffers in
 *					tcp_do_retransmit()
 *		Eric Schenk	:	Changed receiver side silly window
 *					avoidance algorithm to BSD style
 *					algorithm. This doubles throughput
 *					against machines running Solaris,
 *					and seems to result in general
 *					improvement.
 *	Stefan Magdalinski	:	adjusted tcp_readable() to fix FIONREAD
 *	Willy Konynenberg	:	Transparent proxying support.
 *	Mike McLagan		:	Routing by source
 *		Keith Owens	:	Do proper merging with partial SKB's in
 *					tcp_do_sendmsg to avoid burstiness.
 *		Eric Schenk	:	Fix fast close down bug with
 *					shutdown() followed by close().
 *		Andi Kleen 	:	Make poll agree with SIGIO
 *	Salvatore Sanfilippo	:	Support SO_LINGER with linger == 1 and
 *					lingertime == 0 (RFC 793 ABORT Call)
 *	Hirokazu Takahashi	:	Use copy_from_user() instead of
 *					csum_and_copy_from_user() if possible.
 *
 *		This program is free software; you can redistribute it and/or
 *		modify it under the terms of the GNU General Public License
 *		as published by the Free Software Foundation; either version
 *		2 of the License, or(at your option) any later version.
 *
 * Description of States:
 *
 *	TCP_SYN_SENT		sent a connection request, waiting for ack
 *
 *	TCP_SYN_RECV		received a connection request, sent ack,
 *				waiting for final ack in three-way handshake.
 *
 *	TCP_ESTABLISHED		connection established
 *
 *	TCP_FIN_WAIT1		our side has shutdown, waiting to complete
 *				transmission of remaining buffered data
 *
 *	TCP_FIN_WAIT2		all buffered data sent, waiting for remote
 *				to shutdown
 *
 *	TCP_CLOSING		both sides have shutdown but we still have
 *				data we have to finish sending
 *
 *	TCP_TIME_WAIT		timeout to catch resent junk before entering
 *				closed, can only be entered from FIN_WAIT2
 *				or CLOSING.  Required because the other end
 *				may not have gotten our last ACK causing it
 *				to retransmit the data packet (which we ignore)
 *
 *	TCP_CLOSE_WAIT		remote side has shutdown and is waiting for
 *				us to finish writing our data and to shutdown
 *				(we have to close() to move on to LAST_ACK)
 *
 *	TCP_LAST_ACK		out side has shutdown after remote has
 *				shutdown.  There may still be data in our
 *				buffer that we have to finish sending
 *
 *	TCP_CLOSE		socket is finished
 */

#include <linux/kernel.h>
#include <linux/module.h>
#include <linux/types.h>
#include <linux/fcntl.h>
#include <linux/poll.h>
#include <linux/init.h>
#include <linux/fs.h>
#include <linux/skbuff.h>
#include <linux/scatterlist.h>
#include <linux/splice.h>
#include <linux/net.h>
#include <linux/socket.h>
#include <linux/random.h>
#include <linux/bootmem.h>
#include <linux/highmem.h>
#include <linux/swap.h>
#include <linux/cache.h>
#include <linux/err.h>
#include <linux/crypto.h>

#include <net/icmp.h>
#include <net/tcp.h>
#include <net/xfrm.h>
#include <net/ip.h>
#include <net/netdma.h>
#include <net/sock.h>

#include <asm/uaccess.h>
#include <asm/ioctls.h>

int sysctl_tcp_fin_timeout __read_mostly = TCP_FIN_TIMEOUT;

struct percpu_counter tcp_orphan_count;
EXPORT_SYMBOL_GPL(tcp_orphan_count);

int sysctl_tcp_mem[3] __read_mostly;
int sysctl_tcp_wmem[3] __read_mostly;
int sysctl_tcp_rmem[3] __read_mostly;

EXPORT_SYMBOL(sysctl_tcp_mem);
EXPORT_SYMBOL(sysctl_tcp_rmem);
EXPORT_SYMBOL(sysctl_tcp_wmem);

atomic_t tcp_memory_allocated;	/* Current allocated memory. */
EXPORT_SYMBOL(tcp_memory_allocated);

/*
 * Current number of TCP sockets.
 */
struct percpu_counter tcp_sockets_allocated;
EXPORT_SYMBOL(tcp_sockets_allocated);

/*
 * TCP splice context
 */
struct tcp_splice_state {
	struct pipe_inode_info *pipe;
	size_t len;
	unsigned int flags;
};

/*
 * Pressure flag: try to collapse.
 * Technical note: it is used by multiple contexts non atomically.
 * All the __sk_mem_schedule() is of this nature: accounting
 * is strict, actions are advisory and have some latency.
 */
int tcp_memory_pressure __read_mostly;

EXPORT_SYMBOL(tcp_memory_pressure);

void tcp_enter_memory_pressure(struct sock *sk)
{
	if (!tcp_memory_pressure) {
		NET_INC_STATS(sock_net(sk), LINUX_MIB_TCPMEMORYPRESSURES);
		tcp_memory_pressure = 1;
	}
}

EXPORT_SYMBOL(tcp_enter_memory_pressure);

/* Convert seconds to retransmits based on initial and max timeout */
static u8 secs_to_retrans(int seconds, int timeout, int rto_max)
{
	u8 res = 0;

	if (seconds > 0) {
		int period = timeout;

		res = 1;
		while (seconds > period && res < 255) {
			res++;
			timeout <<= 1;
			if (timeout > rto_max)
				timeout = rto_max;
			period += timeout;
		}
	}
	return res;
}

/* Convert retransmits to seconds based on initial and max timeout */
static int retrans_to_secs(u8 retrans, int timeout, int rto_max)
{
	int period = 0;

	if (retrans > 0) {
		period = timeout;
		while (--retrans) {
			timeout <<= 1;
			if (timeout > rto_max)
				timeout = rto_max;
			period += timeout;
		}
	}
	return period;
}

/*
 *	Wait for a TCP event.
 *
 *	Note that we don't need to lock the socket, as the upper poll layers
 *	take care of normal races (between the test and the event) and we don't
 *	go look at any of the socket buffers directly.
 */
unsigned int tcp_poll(struct file *file, struct socket *sock, poll_table *wait)
{
	unsigned int mask;
	struct sock *sk = sock->sk;
	struct tcp_sock *tp = tcp_sk(sk);

	sock_poll_wait(file, sk->sk_sleep, wait);
	if (sk->sk_state == TCP_LISTEN)
		return inet_csk_listen_poll(sk);

	/* Socket is not locked. We are protected from async events
	 * by poll logic and correct handling of state changes
	 * made by other threads is impossible in any case.
	 */

	mask = 0;
	if (sk->sk_err)
		mask = POLLERR;

	/*
	 * POLLHUP is certainly not done right. But poll() doesn't
	 * have a notion of HUP in just one direction, and for a
	 * socket the read side is more interesting.
	 *
	 * Some poll() documentation says that POLLHUP is incompatible
	 * with the POLLOUT/POLLWR flags, so somebody should check this
	 * all. But careful, it tends to be safer to return too many
	 * bits than too few, and you can easily break real applications
	 * if you don't tell them that something has hung up!
	 *
	 * Check-me.
	 *
	 * Check number 1. POLLHUP is _UNMASKABLE_ event (see UNIX98 and
	 * our fs/select.c). It means that after we received EOF,
	 * poll always returns immediately, making impossible poll() on write()
	 * in state CLOSE_WAIT. One solution is evident --- to set POLLHUP
	 * if and only if shutdown has been made in both directions.
	 * Actually, it is interesting to look how Solaris and DUX
	 * solve this dilemma. I would prefer, if POLLHUP were maskable,
	 * then we could set it on SND_SHUTDOWN. BTW examples given
	 * in Stevens' books assume exactly this behaviour, it explains
	 * why POLLHUP is incompatible with POLLOUT.	--ANK
	 *
	 * NOTE. Check for TCP_CLOSE is added. The goal is to prevent
	 * blocking on fresh not-connected or disconnected socket. --ANK
	 */
	if (sk->sk_shutdown == SHUTDOWN_MASK || sk->sk_state == TCP_CLOSE)
		mask |= POLLHUP;
	if (sk->sk_shutdown & RCV_SHUTDOWN)
		mask |= POLLIN | POLLRDNORM | POLLRDHUP;

	/* Connected? */
	if ((1 << sk->sk_state) & ~(TCPF_SYN_SENT | TCPF_SYN_RECV)) {
		int target = sock_rcvlowat(sk, 0, INT_MAX);

		if (tp->urg_seq == tp->copied_seq &&
		    !sock_flag(sk, SOCK_URGINLINE) &&
		    tp->urg_data)
			target--;

		/* Potential race condition. If read of tp below will
		 * escape above sk->sk_state, we can be illegally awaken
		 * in SYN_* states. */
		if (tp->rcv_nxt - tp->copied_seq >= target)
			mask |= POLLIN | POLLRDNORM;

		if (!(sk->sk_shutdown & SEND_SHUTDOWN)) {
			if (sk_stream_wspace(sk) >= sk_stream_min_wspace(sk)) {
				mask |= POLLOUT | POLLWRNORM;
			} else {  /* send SIGIO later */
				set_bit(SOCK_ASYNC_NOSPACE,
					&sk->sk_socket->flags);
				set_bit(SOCK_NOSPACE, &sk->sk_socket->flags);

				/* Race breaker. If space is freed after
				 * wspace test but before the flags are set,
				 * IO signal will be lost.
				 */
				if (sk_stream_wspace(sk) >= sk_stream_min_wspace(sk))
					mask |= POLLOUT | POLLWRNORM;
			}
		}

		if (tp->urg_data & TCP_URG_VALID)
			mask |= POLLPRI;
	}
	return mask;
}

int tcp_ioctl(struct sock *sk, int cmd, unsigned long arg)
{
	struct tcp_sock *tp = tcp_sk(sk);
	int answ;

	switch (cmd) {
	case SIOCINQ:
		if (sk->sk_state == TCP_LISTEN)
			return -EINVAL;

		lock_sock(sk);
		if ((1 << sk->sk_state) & (TCPF_SYN_SENT | TCPF_SYN_RECV))
			answ = 0;
		else if (sock_flag(sk, SOCK_URGINLINE) ||
			 !tp->urg_data ||
			 before(tp->urg_seq, tp->copied_seq) ||
			 !before(tp->urg_seq, tp->rcv_nxt)) {
			struct sk_buff *skb;

			answ = tp->rcv_nxt - tp->copied_seq;

			/* Subtract 1, if FIN is in queue. */
			skb = skb_peek_tail(&sk->sk_receive_queue);
			if (answ && skb)
				answ -= tcp_hdr(skb)->fin;
		} else
			answ = tp->urg_seq - tp->copied_seq;
		release_sock(sk);
		break;
	case SIOCATMARK:
		answ = tp->urg_data && tp->urg_seq == tp->copied_seq;
		break;
	case SIOCOUTQ:
		if (sk->sk_state == TCP_LISTEN)
			return -EINVAL;

		if ((1 << sk->sk_state) & (TCPF_SYN_SENT | TCPF_SYN_RECV))
			answ = 0;
		else
			answ = tp->write_seq - tp->snd_una;
		break;
	default:
		return -ENOIOCTLCMD;
	}

	return put_user(answ, (int __user *)arg);
}

static inline void tcp_mark_push(struct tcp_sock *tp, struct sk_buff *skb)
{
	TCP_SKB_CB(skb)->flags |= TCPCB_FLAG_PSH;
	tp->pushed_seq = tp->write_seq;
}

static inline int forced_push(struct tcp_sock *tp)
{
	return after(tp->write_seq, tp->pushed_seq + (tp->max_window >> 1));
}

static inline void skb_entail(struct sock *sk, struct sk_buff *skb)
{
	struct tcp_sock *tp = tcp_sk(sk);
	struct tcp_skb_cb *tcb = TCP_SKB_CB(skb);

	skb->csum    = 0;
	tcb->seq     = tcb->end_seq = tp->write_seq;
	tcb->flags   = TCPCB_FLAG_ACK;
	tcb->sacked  = 0;
	skb_header_release(skb);
	tcp_add_write_queue_tail(sk, skb);
	sk->sk_wmem_queued += skb->truesize;
	sk_mem_charge(sk, skb->truesize);
	if (tp->nonagle & TCP_NAGLE_PUSH)
		tp->nonagle &= ~TCP_NAGLE_PUSH;
}

static inline void tcp_mark_urg(struct tcp_sock *tp, int flags,
				struct sk_buff *skb)
{
	if (flags & MSG_OOB)
		tp->snd_up = tp->write_seq;
}

static inline void tcp_push(struct sock *sk, int flags, int mss_now,
			    int nonagle)
{
	struct tcp_sock *tp = tcp_sk(sk);

	if (tcp_send_head(sk)) {
		struct sk_buff *skb = tcp_write_queue_tail(sk);
		if (!(flags & MSG_MORE) || forced_push(tp))
			tcp_mark_push(tp, skb);
		tcp_mark_urg(tp, flags, skb);
		__tcp_push_pending_frames(sk, mss_now,
					  (flags & MSG_MORE) ? TCP_NAGLE_CORK : nonagle);
	}
}

static int tcp_splice_data_recv(read_descriptor_t *rd_desc, struct sk_buff *skb,
				unsigned int offset, size_t len)
{
	struct tcp_splice_state *tss = rd_desc->arg.data;
	int ret;

	ret = skb_splice_bits(skb, offset, tss->pipe, min(rd_desc->count, len),
			      tss->flags);
	if (ret > 0)
		rd_desc->count -= ret;
	return ret;
}

static int __tcp_splice_read(struct sock *sk, struct tcp_splice_state *tss)
{
	/* Store TCP splice context information in read_descriptor_t. */
	read_descriptor_t rd_desc = {
		.arg.data = tss,
		.count	  = tss->len,
	};

	return tcp_read_sock(sk, &rd_desc, tcp_splice_data_recv);
}

/**
 *  tcp_splice_read - splice data from TCP socket to a pipe
 * @sock:	socket to splice from
 * @ppos:	position (not valid)
 * @pipe:	pipe to splice to
 * @len:	number of bytes to splice
 * @flags:	splice modifier flags
 *
 * Description:
 *    Will read pages from given socket and fill them into a pipe.
 *
 **/
ssize_t tcp_splice_read(struct socket *sock, loff_t *ppos,
			struct pipe_inode_info *pipe, size_t len,
			unsigned int flags)
{
	struct sock *sk = sock->sk;
	struct tcp_splice_state tss = {
		.pipe = pipe,
		.len = len,
		.flags = flags,
	};
	long timeo;
	ssize_t spliced;
	int ret;

	/*
	 * We can't seek on a socket input
	 */
	if (unlikely(*ppos))
		return -ESPIPE;

	ret = spliced = 0;

	lock_sock(sk);

	timeo = sock_rcvtimeo(sk, sock->file->f_flags & O_NONBLOCK);
	while (tss.len) {
		ret = __tcp_splice_read(sk, &tss);
		if (ret < 0)
			break;
		else if (!ret) {
			if (spliced)
				break;
			if (sock_flag(sk, SOCK_DONE))
				break;
			if (sk->sk_err) {
				ret = sock_error(sk);
				break;
			}
			if (sk->sk_shutdown & RCV_SHUTDOWN)
				break;
			if (sk->sk_state == TCP_CLOSE) {
				/*
				 * This occurs when user tries to read
				 * from never connected socket.
				 */
				if (!sock_flag(sk, SOCK_DONE))
					ret = -ENOTCONN;
				break;
			}
			if (!timeo) {
				ret = -EAGAIN;
				break;
			}
			sk_wait_data(sk, &timeo);
			if (signal_pending(current)) {
				ret = sock_intr_errno(timeo);
				break;
			}
			continue;
		}
		tss.len -= ret;
		spliced += ret;

		if (!timeo)
			break;
		release_sock(sk);
		lock_sock(sk);

		if (sk->sk_err || sk->sk_state == TCP_CLOSE ||
		    (sk->sk_shutdown & RCV_SHUTDOWN) ||
		    signal_pending(current))
			break;
	}

	release_sock(sk);

	if (spliced)
		return spliced;

	return ret;
}

struct sk_buff *sk_stream_alloc_skb(struct sock *sk, int size, gfp_t gfp)
{
	struct sk_buff *skb;

	/* The TCP header must be at least 32-bit aligned.  */
	size = ALIGN(size, 4);

	skb = alloc_skb_fclone(size + sk->sk_prot->max_header, gfp);
	if (skb) {
		if (sk_wmem_schedule(sk, skb->truesize)) {
			/*
			 * Make sure that we have exactly size bytes
			 * available to the caller, no more, no less.
			 */
			skb_reserve(skb, skb_tailroom(skb) - size);
			return skb;
		}
		__kfree_skb(skb);
	} else {
		sk->sk_prot->enter_memory_pressure(sk);
		sk_stream_moderate_sndbuf(sk);
	}
	return NULL;
}

static unsigned int tcp_xmit_size_goal(struct sock *sk, u32 mss_now,
				       int large_allowed)
{
	struct tcp_sock *tp = tcp_sk(sk);
	u32 xmit_size_goal, old_size_goal;

	xmit_size_goal = mss_now;

	if (large_allowed && sk_can_gso(sk)) {
		xmit_size_goal = ((sk->sk_gso_max_size - 1) -
				  inet_csk(sk)->icsk_af_ops->net_header_len -
				  inet_csk(sk)->icsk_ext_hdr_len -
				  tp->tcp_header_len);

		xmit_size_goal = tcp_bound_to_half_wnd(tp, xmit_size_goal);

		/* We try hard to avoid divides here */
		old_size_goal = tp->xmit_size_goal_segs * mss_now;

		if (likely(old_size_goal <= xmit_size_goal &&
			   old_size_goal + mss_now > xmit_size_goal)) {
			xmit_size_goal = old_size_goal;
		} else {
			tp->xmit_size_goal_segs = xmit_size_goal / mss_now;
			xmit_size_goal = tp->xmit_size_goal_segs * mss_now;
		}
	}

	return max(xmit_size_goal, mss_now);
}

static int tcp_send_mss(struct sock *sk, int *size_goal, int flags)
{
	int mss_now;

	mss_now = tcp_current_mss(sk);
	*size_goal = tcp_xmit_size_goal(sk, mss_now, !(flags & MSG_OOB));

	return mss_now;
}

static ssize_t do_tcp_sendpages(struct sock *sk, struct page **pages, int poffset,
			 size_t psize, int flags)
{
	struct tcp_sock *tp = tcp_sk(sk);
	int mss_now, size_goal;
	int err;
	ssize_t copied;
	long timeo = sock_sndtimeo(sk, flags & MSG_DONTWAIT);

	/* Wait for a connection to finish. */
	if ((1 << sk->sk_state) & ~(TCPF_ESTABLISHED | TCPF_CLOSE_WAIT))
		if ((err = sk_stream_wait_connect(sk, &timeo)) != 0)
			goto out_err;

	clear_bit(SOCK_ASYNC_NOSPACE, &sk->sk_socket->flags);

	mss_now = tcp_send_mss(sk, &size_goal, flags);
	copied = 0;

	err = -EPIPE;
	if (sk->sk_err || (sk->sk_shutdown & SEND_SHUTDOWN))
		goto out_err;

	while (psize > 0) {
		struct sk_buff *skb = tcp_write_queue_tail(sk);
		struct page *page = pages[poffset / PAGE_SIZE];
		int copy, i, can_coalesce;
		int offset = poffset % PAGE_SIZE;
		int size = min_t(size_t, psize, PAGE_SIZE - offset);

		if (!tcp_send_head(sk) || (copy = size_goal - skb->len) <= 0) {
new_segment:
			if (!sk_stream_memory_free(sk))
				goto wait_for_sndbuf;

			skb = sk_stream_alloc_skb(sk, 0, sk->sk_allocation);
			if (!skb)
				goto wait_for_memory;

			skb_entail(sk, skb);
			copy = size_goal;
		}

		if (copy > size)
			copy = size;

		i = skb_shinfo(skb)->nr_frags;
		can_coalesce = skb_can_coalesce(skb, i, page, offset);
		if (!can_coalesce && i >= MAX_SKB_FRAGS) {
			tcp_mark_push(tp, skb);
			goto new_segment;
		}
		if (!sk_wmem_schedule(sk, copy))
			goto wait_for_memory;

		if (can_coalesce) {
			skb_shinfo(skb)->frags[i - 1].size += copy;
		} else {
			get_page(page);
			skb_fill_page_desc(skb, i, page, offset, copy);
		}

		skb->len += copy;
		skb->data_len += copy;
		skb->truesize += copy;
		sk->sk_wmem_queued += copy;
		sk_mem_charge(sk, copy);
		skb->ip_summed = CHECKSUM_PARTIAL;
		tp->write_seq += copy;
		TCP_SKB_CB(skb)->end_seq += copy;
		skb_shinfo(skb)->gso_segs = 0;

		if (!copied)
			TCP_SKB_CB(skb)->flags &= ~TCPCB_FLAG_PSH;

		copied += copy;
		poffset += copy;
		if (!(psize -= copy))
			goto out;

		if (skb->len < size_goal || (flags & MSG_OOB))
			continue;

		if (forced_push(tp)) {
			tcp_mark_push(tp, skb);
			__tcp_push_pending_frames(sk, mss_now, TCP_NAGLE_PUSH);
		} else if (skb == tcp_send_head(sk))
			tcp_push_one(sk, mss_now);
		continue;

wait_for_sndbuf:
		set_bit(SOCK_NOSPACE, &sk->sk_socket->flags);
wait_for_memory:
		if (copied)
			tcp_push(sk, flags & ~MSG_MORE, mss_now, TCP_NAGLE_PUSH);

		if ((err = sk_stream_wait_memory(sk, &timeo)) != 0)
			goto do_error;

		mss_now = tcp_send_mss(sk, &size_goal, flags);
	}

out:
	if (copied)
		tcp_push(sk, flags, mss_now, tp->nonagle);
	return copied;

do_error:
	if (copied)
		goto out;
out_err:
	return sk_stream_error(sk, flags, err);
}

ssize_t tcp_sendpage(struct socket *sock, struct page *page, int offset,
		     size_t size, int flags)
{
	ssize_t res;
	struct sock *sk = sock->sk;

	if (!(sk->sk_route_caps & NETIF_F_SG) ||
	    !(sk->sk_route_caps & NETIF_F_ALL_CSUM))
		return sock_no_sendpage(sock, page, offset, size, flags);

	lock_sock(sk);
	TCP_CHECK_TIMER(sk);
	res = do_tcp_sendpages(sk, &page, offset, size, flags);
	TCP_CHECK_TIMER(sk);
	release_sock(sk);
	return res;
}

#define TCP_PAGE(sk)	(sk->sk_sndmsg_page)
#define TCP_OFF(sk)	(sk->sk_sndmsg_off)

static inline int select_size(struct sock *sk)
{
	struct tcp_sock *tp = tcp_sk(sk);
	int tmp = tp->mss_cache;

	if (sk->sk_route_caps & NETIF_F_SG) {
		if (sk_can_gso(sk))
			tmp = 0;
		else {
			int pgbreak = SKB_MAX_HEAD(MAX_TCP_HEADER);

			if (tmp >= pgbreak &&
			    tmp <= pgbreak + (MAX_SKB_FRAGS - 1) * PAGE_SIZE)
				tmp = pgbreak;
		}
	}

	return tmp;
}

int tcp_sendmsg(struct kiocb *iocb, struct socket *sock, struct msghdr *msg,
		size_t size)
{
	struct sock *sk = sock->sk;
	struct iovec *iov;
	struct tcp_sock *tp = tcp_sk(sk);
	struct sk_buff *skb;
	int iovlen, flags;
	int mss_now, size_goal;
	int err, copied;
	long timeo;

	lock_sock(sk);
	TCP_CHECK_TIMER(sk);

	flags = msg->msg_flags;
	timeo = sock_sndtimeo(sk, flags & MSG_DONTWAIT);

	/* Wait for a connection to finish. */
	if ((1 << sk->sk_state) & ~(TCPF_ESTABLISHED | TCPF_CLOSE_WAIT))
		if ((err = sk_stream_wait_connect(sk, &timeo)) != 0)
			goto out_err;

	/* This should be in poll */
	clear_bit(SOCK_ASYNC_NOSPACE, &sk->sk_socket->flags);

	mss_now = tcp_send_mss(sk, &size_goal, flags);

	/* Ok commence sending. */
	iovlen = msg->msg_iovlen;
	iov = msg->msg_iov;
	copied = 0;

	err = -EPIPE;
	if (sk->sk_err || (sk->sk_shutdown & SEND_SHUTDOWN))
		goto out_err;

	while (--iovlen >= 0) {
		int seglen = iov->iov_len;
		unsigned char __user *from = iov->iov_base;

		iov++;

		while (seglen > 0) {
			int copy = 0;
			int max = size_goal;

			skb = tcp_write_queue_tail(sk);
			if (tcp_send_head(sk)) {
				if (skb->ip_summed == CHECKSUM_NONE)
					max = mss_now;
				copy = max - skb->len;
			}

			if (copy <= 0) {
new_segment:
				/* Allocate new segment. If the interface is SG,
				 * allocate skb fitting to single page.
				 */
				if (!sk_stream_memory_free(sk))
					goto wait_for_sndbuf;

				skb = sk_stream_alloc_skb(sk, select_size(sk),
						sk->sk_allocation);
				if (!skb)
					goto wait_for_memory;

				/*
				 * Check whether we can use HW checksum.
				 */
				if (sk->sk_route_caps & NETIF_F_ALL_CSUM)
					skb->ip_summed = CHECKSUM_PARTIAL;

				skb_entail(sk, skb);
				copy = size_goal;
				max = size_goal;
			}

			/* Try to append data to the end of skb. */
			if (copy > seglen)
				copy = seglen;

			/* Where to copy to? */
			if (skb_tailroom(skb) > 0) {
				/* We have some space in skb head. Superb! */
				if (copy > skb_tailroom(skb))
					copy = skb_tailroom(skb);
				if ((err = skb_add_data(skb, from, copy)) != 0)
					goto do_fault;
			} else {
				int merge = 0;
				int i = skb_shinfo(skb)->nr_frags;
				struct page *page = TCP_PAGE(sk);
				int off = TCP_OFF(sk);

				if (skb_can_coalesce(skb, i, page, off) &&
				    off != PAGE_SIZE) {
					/* We can extend the last page
					 * fragment. */
					merge = 1;
				} else if (i == MAX_SKB_FRAGS ||
					   (!i &&
					   !(sk->sk_route_caps & NETIF_F_SG))) {
					/* Need to add new fragment and cannot
					 * do this because interface is non-SG,
					 * or because all the page slots are
					 * busy. */
					tcp_mark_push(tp, skb);
					goto new_segment;
				} else if (page) {
					if (off == PAGE_SIZE) {
						put_page(page);
						TCP_PAGE(sk) = page = NULL;
						off = 0;
					}
				} else
					off = 0;

				if (copy > PAGE_SIZE - off)
					copy = PAGE_SIZE - off;

				if (!sk_wmem_schedule(sk, copy))
					goto wait_for_memory;

				if (!page) {
					/* Allocate new cache page. */
					if (!(page = sk_stream_alloc_page(sk)))
						goto wait_for_memory;
				}

				/* Time to copy data. We are close to
				 * the end! */
				err = skb_copy_to_page(sk, from, skb, page,
						       off, copy);
				if (err) {
					/* If this page was new, give it to the
					 * socket so it does not get leaked.
					 */
					if (!TCP_PAGE(sk)) {
						TCP_PAGE(sk) = page;
						TCP_OFF(sk) = 0;
					}
					goto do_error;
				}

				/* Update the skb. */
				if (merge) {
					skb_shinfo(skb)->frags[i - 1].size +=
									copy;
				} else {
					skb_fill_page_desc(skb, i, page, off, copy);
					if (TCP_PAGE(sk)) {
						get_page(page);
					} else if (off + copy < PAGE_SIZE) {
						get_page(page);
						TCP_PAGE(sk) = page;
					}
				}

				TCP_OFF(sk) = off + copy;
			}

			if (!copied)
				TCP_SKB_CB(skb)->flags &= ~TCPCB_FLAG_PSH;

			tp->write_seq += copy;
			TCP_SKB_CB(skb)->end_seq += copy;
			skb_shinfo(skb)->gso_segs = 0;

			from += copy;
			copied += copy;
			if ((seglen -= copy) == 0 && iovlen == 0)
				goto out;

			if (skb->len < max || (flags & MSG_OOB))
				continue;

			if (forced_push(tp)) {
				tcp_mark_push(tp, skb);
				__tcp_push_pending_frames(sk, mss_now, TCP_NAGLE_PUSH);
			} else if (skb == tcp_send_head(sk))
				tcp_push_one(sk, mss_now);
			continue;

wait_for_sndbuf:
			set_bit(SOCK_NOSPACE, &sk->sk_socket->flags);
wait_for_memory:
			if (copied)
				tcp_push(sk, flags & ~MSG_MORE, mss_now, TCP_NAGLE_PUSH);

			if ((err = sk_stream_wait_memory(sk, &timeo)) != 0)
				goto do_error;

			mss_now = tcp_send_mss(sk, &size_goal, flags);
		}
	}

out:
	if (copied)
		tcp_push(sk, flags, mss_now, tp->nonagle);
	TCP_CHECK_TIMER(sk);
	release_sock(sk);
	return copied;

do_fault:
	if (!skb->len) {
		tcp_unlink_write_queue(skb, sk);
		/* It is the one place in all of TCP, except connection
		 * reset, where we can be unlinking the send_head.
		 */
		tcp_check_send_head(sk, skb);
		sk_wmem_free_skb(sk, skb);
	}

do_error:
	if (copied)
		goto out;
out_err:
	err = sk_stream_error(sk, flags, err);
	TCP_CHECK_TIMER(sk);
	release_sock(sk);
	return err;
}

/*
 *	Handle reading urgent data. BSD has very simple semantics for
 *	this, no blocking and very strange errors 8)
 */

static int tcp_recv_urg(struct sock *sk, struct msghdr *msg, int len, int flags)
{
	struct tcp_sock *tp = tcp_sk(sk);

	/* No URG data to read. */
	if (sock_flag(sk, SOCK_URGINLINE) || !tp->urg_data ||
	    tp->urg_data == TCP_URG_READ)
		return -EINVAL;	/* Yes this is right ! */

	if (sk->sk_state == TCP_CLOSE && !sock_flag(sk, SOCK_DONE))
		return -ENOTCONN;

	if (tp->urg_data & TCP_URG_VALID) {
		int err = 0;
		char c = tp->urg_data;

		if (!(flags & MSG_PEEK))
			tp->urg_data = TCP_URG_READ;

		/* Read urgent data. */
		msg->msg_flags |= MSG_OOB;

		if (len > 0) {
			if (!(flags & MSG_TRUNC))
				err = memcpy_toiovec(msg->msg_iov, &c, 1);
			len = 1;
		} else
			msg->msg_flags |= MSG_TRUNC;

		return err ? -EFAULT : len;
	}

	if (sk->sk_state == TCP_CLOSE || (sk->sk_shutdown & RCV_SHUTDOWN))
		return 0;

	/* Fixed the recv(..., MSG_OOB) behaviour.  BSD docs and
	 * the available implementations agree in this case:
	 * this call should never block, independent of the
	 * blocking state of the socket.
	 * Mike <pall@rz.uni-karlsruhe.de>
	 */
	return -EAGAIN;
}

/* Clean up the receive buffer for full frames taken by the user,
 * then send an ACK if necessary.  COPIED is the number of bytes
 * tcp_recvmsg has given to the user so far, it speeds up the
 * calculation of whether or not we must ACK for the sake of
 * a window update.
 */
void tcp_cleanup_rbuf(struct sock *sk, int copied)
{
	struct tcp_sock *tp = tcp_sk(sk);
	int time_to_ack = 0;

#if TCP_DEBUG
	struct sk_buff *skb = skb_peek(&sk->sk_receive_queue);

	WARN(skb && !before(tp->copied_seq, TCP_SKB_CB(skb)->end_seq),
	     KERN_INFO "cleanup rbuf bug: copied %X seq %X rcvnxt %X\n",
	     tp->copied_seq, TCP_SKB_CB(skb)->end_seq, tp->rcv_nxt);
#endif

	if (inet_csk_ack_scheduled(sk)) {
		const struct inet_connection_sock *icsk = inet_csk(sk);
		   /* Delayed ACKs frequently hit locked sockets during bulk
		    * receive. */
		if (icsk->icsk_ack.blocked ||
		    /* Once-per-two-segments ACK was not sent by tcp_input.c */
		    tp->rcv_nxt - tp->rcv_wup > icsk->icsk_ack.rcv_mss ||
		    /*
		     * If this read emptied read buffer, we send ACK, if
		     * connection is not bidirectional, user drained
		     * receive buffer and there was a small segment
		     * in queue.
		     */
		    (copied > 0 &&
		     ((icsk->icsk_ack.pending & ICSK_ACK_PUSHED2) ||
		      ((icsk->icsk_ack.pending & ICSK_ACK_PUSHED) &&
		       !icsk->icsk_ack.pingpong)) &&
		      !atomic_read(&sk->sk_rmem_alloc)))
			time_to_ack = 1;
	}

	/* We send an ACK if we can now advertise a non-zero window
	 * which has been raised "significantly".
	 *
	 * Even if window raised up to infinity, do not send window open ACK
	 * in states, where we will not receive more. It is useless.
	 */
	if (copied > 0 && !time_to_ack && !(sk->sk_shutdown & RCV_SHUTDOWN)) {
		__u32 rcv_window_now = tcp_receive_window(tp);

		/* Optimize, __tcp_select_window() is not cheap. */
		if (2*rcv_window_now <= tp->window_clamp) {
			__u32 new_window = __tcp_select_window(sk);

			/* Send ACK now, if this read freed lots of space
			 * in our buffer. Certainly, new_window is new window.
			 * We can advertise it now, if it is not less than current one.
			 * "Lots" means "at least twice" here.
			 */
			if (new_window && new_window >= 2 * rcv_window_now)
				time_to_ack = 1;
		}
	}
	if (time_to_ack)
		tcp_send_ack(sk);
}

static void tcp_prequeue_process(struct sock *sk)
{
	struct sk_buff *skb;
	struct tcp_sock *tp = tcp_sk(sk);

	NET_INC_STATS_USER(sock_net(sk), LINUX_MIB_TCPPREQUEUED);

	/* RX process wants to run with disabled BHs, though it is not
	 * necessary */
	local_bh_disable();
	while ((skb = __skb_dequeue(&tp->ucopy.prequeue)) != NULL)
		sk_backlog_rcv(sk, skb);
	local_bh_enable();

	/* Clear memory counter. */
	tp->ucopy.memory = 0;
}

static inline struct sk_buff *tcp_recv_skb(struct sock *sk, u32 seq, u32 *off)
{
	struct sk_buff *skb;
	u32 offset;

	skb_queue_walk(&sk->sk_receive_queue, skb) {
		offset = seq - TCP_SKB_CB(skb)->seq;
		if (tcp_hdr(skb)->syn)
			offset--;
		if (offset < skb->len || tcp_hdr(skb)->fin) {
			*off = offset;
			return skb;
		}
	}
	return NULL;
}

/*
 * This routine provides an alternative to tcp_recvmsg() for routines
 * that would like to handle copying from skbuffs directly in 'sendfile'
 * fashion.
 * Note:
 *	- It is assumed that the socket was locked by the caller.
 *	- The routine does not block.
 *	- At present, there is no support for reading OOB data
 *	  or for 'peeking' the socket using this routine
 *	  (although both would be easy to implement).
 */
int tcp_read_sock(struct sock *sk, read_descriptor_t *desc,
		  sk_read_actor_t recv_actor)
{
	struct sk_buff *skb;
	struct tcp_sock *tp = tcp_sk(sk);
	u32 seq = tp->copied_seq;
	u32 offset;
	int copied = 0;

	if (sk->sk_state == TCP_LISTEN)
		return -ENOTCONN;
	while ((skb = tcp_recv_skb(sk, seq, &offset)) != NULL) {
		if (offset < skb->len) {
			int used;
			size_t len;

			len = skb->len - offset;
			/* Stop reading if we hit a patch of urgent data */
			if (tp->urg_data) {
				u32 urg_offset = tp->urg_seq - seq;
				if (urg_offset < len)
					len = urg_offset;
				if (!len)
					break;
			}
			used = recv_actor(desc, skb, offset, len);
			if (used < 0) {
				if (!copied)
					copied = used;
				break;
			} else if (used <= len) {
				seq += used;
				copied += used;
				offset += used;
			}
			/*
			 * If recv_actor drops the lock (e.g. TCP splice
			 * receive) the skb pointer might be invalid when
			 * getting here: tcp_collapse might have deleted it
			 * while aggregating skbs from the socket queue.
			 */
			skb = tcp_recv_skb(sk, seq-1, &offset);
			if (!skb || (offset+1 != skb->len))
				break;
		}
		if (tcp_hdr(skb)->fin) {
			sk_eat_skb(sk, skb, 0);
			++seq;
			break;
		}
		sk_eat_skb(sk, skb, 0);
		if (!desc->count)
			break;
	}
	tp->copied_seq = seq;

	tcp_rcv_space_adjust(sk);

	/* Clean up data we have read: This will do ACK frames. */
	if (copied > 0)
		tcp_cleanup_rbuf(sk, copied);
	return copied;
}

/*
 *	This routine copies from a sock struct into the user buffer.
 *
 *	Technical note: in 2.3 we work on _locked_ socket, so that
 *	tricks with *seq access order and skb->users are not required.
 *	Probably, code can be easily improved even more.
 */

int tcp_recvmsg(struct kiocb *iocb, struct sock *sk, struct msghdr *msg,
		size_t len, int nonblock, int flags, int *addr_len)
{
	struct tcp_sock *tp = tcp_sk(sk);
	int copied = 0;
	u32 peek_seq;
	u32 *seq;
	unsigned long used;
	int err;
	int target;		/* Read at least this many bytes */
	long timeo;
	struct task_struct *user_recv = NULL;
	int copied_early = 0;
	struct sk_buff *skb;
	u32 urg_hole = 0;

	lock_sock(sk);

	TCP_CHECK_TIMER(sk);

	err = -ENOTCONN;
	if (sk->sk_state == TCP_LISTEN)
		goto out;

	timeo = sock_rcvtimeo(sk, nonblock);

	/* Urgent data needs to be handled specially. */
	if (flags & MSG_OOB)
		goto recv_urg;

	seq = &tp->copied_seq;
	if (flags & MSG_PEEK) {
		peek_seq = tp->copied_seq;
		seq = &peek_seq;
	}

	target = sock_rcvlowat(sk, flags & MSG_WAITALL, len);

#ifdef CONFIG_NET_DMA
	tp->ucopy.dma_chan = NULL;
	preempt_disable();
	skb = skb_peek_tail(&sk->sk_receive_queue);
	{
		int available = 0;

		if (skb)
			available = TCP_SKB_CB(skb)->seq + skb->len - (*seq);
		if ((available < target) &&
		    (len > sysctl_tcp_dma_copybreak) && !(flags & MSG_PEEK) &&
		    !sysctl_tcp_low_latency &&
		    dma_find_channel(DMA_MEMCPY)) {
			preempt_enable_no_resched();
			tp->ucopy.pinned_list =
					dma_pin_iovec_pages(msg->msg_iov, len);
		} else {
			preempt_enable_no_resched();
		}
	}
#endif

	do {
		u32 offset;

		/* Are we at urgent data? Stop if we have read anything or have SIGURG pending. */
		if (tp->urg_data && tp->urg_seq == *seq) {
			if (copied)
				break;
			if (signal_pending(current)) {
				copied = timeo ? sock_intr_errno(timeo) : -EAGAIN;
				break;
			}
		}

		/* Next get a buffer. */

		skb_queue_walk(&sk->sk_receive_queue, skb) {
			/* Now that we have two receive queues this
			 * shouldn't happen.
			 */
			if (WARN(before(*seq, TCP_SKB_CB(skb)->seq),
			     KERN_INFO "recvmsg bug: copied %X "
				       "seq %X rcvnxt %X fl %X\n", *seq,
				       TCP_SKB_CB(skb)->seq, tp->rcv_nxt,
				       flags))
				break;

			offset = *seq - TCP_SKB_CB(skb)->seq;
			if (tcp_hdr(skb)->syn)
				offset--;
			if (offset < skb->len)
				goto found_ok_skb;
			if (tcp_hdr(skb)->fin)
				goto found_fin_ok;
<<<<<<< HEAD
			if (WARN_ON(!(flags & MSG_PEEK)))
				printk(KERN_INFO "recvmsg bug 2: copied %X "
				       "seq %X\n", *seq, TCP_SKB_CB(skb)->seq);
=======
			WARN(!(flags & MSG_PEEK), KERN_INFO "recvmsg bug 2: "
					"copied %X seq %X rcvnxt %X fl %X\n",
					*seq, TCP_SKB_CB(skb)->seq,
					tp->rcv_nxt, flags);
>>>>>>> 22763c5c
		}

		/* Well, if we have backlog, try to process it now yet. */

		if (copied >= target && !sk->sk_backlog.tail)
			break;

		if (copied) {
			if (sk->sk_err ||
			    sk->sk_state == TCP_CLOSE ||
			    (sk->sk_shutdown & RCV_SHUTDOWN) ||
			    !timeo ||
			    signal_pending(current))
				break;
		} else {
			if (sock_flag(sk, SOCK_DONE))
				break;

			if (sk->sk_err) {
				copied = sock_error(sk);
				break;
			}

			if (sk->sk_shutdown & RCV_SHUTDOWN)
				break;

			if (sk->sk_state == TCP_CLOSE) {
				if (!sock_flag(sk, SOCK_DONE)) {
					/* This occurs when user tries to read
					 * from never connected socket.
					 */
					copied = -ENOTCONN;
					break;
				}
				break;
			}

			if (!timeo) {
				copied = -EAGAIN;
				break;
			}

			if (signal_pending(current)) {
				copied = sock_intr_errno(timeo);
				break;
			}
		}

		tcp_cleanup_rbuf(sk, copied);

		if (!sysctl_tcp_low_latency && tp->ucopy.task == user_recv) {
			/* Install new reader */
			if (!user_recv && !(flags & (MSG_TRUNC | MSG_PEEK))) {
				user_recv = current;
				tp->ucopy.task = user_recv;
				tp->ucopy.iov = msg->msg_iov;
			}

			tp->ucopy.len = len;

			WARN_ON(tp->copied_seq != tp->rcv_nxt &&
				!(flags & (MSG_PEEK | MSG_TRUNC)));

			/* Ugly... If prequeue is not empty, we have to
			 * process it before releasing socket, otherwise
			 * order will be broken at second iteration.
			 * More elegant solution is required!!!
			 *
			 * Look: we have the following (pseudo)queues:
			 *
			 * 1. packets in flight
			 * 2. backlog
			 * 3. prequeue
			 * 4. receive_queue
			 *
			 * Each queue can be processed only if the next ones
			 * are empty. At this point we have empty receive_queue.
			 * But prequeue _can_ be not empty after 2nd iteration,
			 * when we jumped to start of loop because backlog
			 * processing added something to receive_queue.
			 * We cannot release_sock(), because backlog contains
			 * packets arrived _after_ prequeued ones.
			 *
			 * Shortly, algorithm is clear --- to process all
			 * the queues in order. We could make it more directly,
			 * requeueing packets from backlog to prequeue, if
			 * is not empty. It is more elegant, but eats cycles,
			 * unfortunately.
			 */
			if (!skb_queue_empty(&tp->ucopy.prequeue))
				goto do_prequeue;

			/* __ Set realtime policy in scheduler __ */
		}

		if (copied >= target) {
			/* Do not sleep, just process backlog. */
			release_sock(sk);
			lock_sock(sk);
		} else
			sk_wait_data(sk, &timeo);

#ifdef CONFIG_NET_DMA
		tp->ucopy.wakeup = 0;
#endif

		if (user_recv) {
			int chunk;

			/* __ Restore normal policy in scheduler __ */

			if ((chunk = len - tp->ucopy.len) != 0) {
				NET_ADD_STATS_USER(sock_net(sk), LINUX_MIB_TCPDIRECTCOPYFROMBACKLOG, chunk);
				len -= chunk;
				copied += chunk;
			}

			if (tp->rcv_nxt == tp->copied_seq &&
			    !skb_queue_empty(&tp->ucopy.prequeue)) {
do_prequeue:
				tcp_prequeue_process(sk);

				if ((chunk = len - tp->ucopy.len) != 0) {
					NET_ADD_STATS_USER(sock_net(sk), LINUX_MIB_TCPDIRECTCOPYFROMPREQUEUE, chunk);
					len -= chunk;
					copied += chunk;
				}
			}
		}
		if ((flags & MSG_PEEK) &&
		    (peek_seq - copied - urg_hole != tp->copied_seq)) {
			if (net_ratelimit())
				printk(KERN_DEBUG "TCP(%s:%d): Application bug, race in MSG_PEEK.\n",
				       current->comm, task_pid_nr(current));
			peek_seq = tp->copied_seq;
		}
		continue;

	found_ok_skb:
		/* Ok so how much can we use? */
		used = skb->len - offset;
		if (len < used)
			used = len;

		/* Do we have urgent data here? */
		if (tp->urg_data) {
			u32 urg_offset = tp->urg_seq - *seq;
			if (urg_offset < used) {
				if (!urg_offset) {
					if (!sock_flag(sk, SOCK_URGINLINE)) {
						++*seq;
						urg_hole++;
						offset++;
						used--;
						if (!used)
							goto skip_copy;
					}
				} else
					used = urg_offset;
			}
		}

		if (!(flags & MSG_TRUNC)) {
#ifdef CONFIG_NET_DMA
			if (!tp->ucopy.dma_chan && tp->ucopy.pinned_list)
				tp->ucopy.dma_chan = dma_find_channel(DMA_MEMCPY);

			if (tp->ucopy.dma_chan) {
				tp->ucopy.dma_cookie = dma_skb_copy_datagram_iovec(
					tp->ucopy.dma_chan, skb, offset,
					msg->msg_iov, used,
					tp->ucopy.pinned_list);

				if (tp->ucopy.dma_cookie < 0) {

					printk(KERN_ALERT "dma_cookie < 0\n");

					/* Exception. Bailout! */
					if (!copied)
						copied = -EFAULT;
					break;
				}
				if ((offset + used) == skb->len)
					copied_early = 1;

			} else
#endif
			{
				err = skb_copy_datagram_iovec(skb, offset,
						msg->msg_iov, used);
				if (err) {
					/* Exception. Bailout! */
					if (!copied)
						copied = -EFAULT;
					break;
				}
			}
		}

		*seq += used;
		copied += used;
		len -= used;

		tcp_rcv_space_adjust(sk);

skip_copy:
		if (tp->urg_data && after(tp->copied_seq, tp->urg_seq)) {
			tp->urg_data = 0;
			tcp_fast_path_check(sk);
		}
		if (used + offset < skb->len)
			continue;

		if (tcp_hdr(skb)->fin)
			goto found_fin_ok;
		if (!(flags & MSG_PEEK)) {
			sk_eat_skb(sk, skb, copied_early);
			copied_early = 0;
		}
		continue;

	found_fin_ok:
		/* Process the FIN. */
		++*seq;
		if (!(flags & MSG_PEEK)) {
			sk_eat_skb(sk, skb, copied_early);
			copied_early = 0;
		}
		break;
	} while (len > 0);

	if (user_recv) {
		if (!skb_queue_empty(&tp->ucopy.prequeue)) {
			int chunk;

			tp->ucopy.len = copied > 0 ? len : 0;

			tcp_prequeue_process(sk);

			if (copied > 0 && (chunk = len - tp->ucopy.len) != 0) {
				NET_ADD_STATS_USER(sock_net(sk), LINUX_MIB_TCPDIRECTCOPYFROMPREQUEUE, chunk);
				len -= chunk;
				copied += chunk;
			}
		}

		tp->ucopy.task = NULL;
		tp->ucopy.len = 0;
	}

#ifdef CONFIG_NET_DMA
	if (tp->ucopy.dma_chan) {
		dma_cookie_t done, used;

		dma_async_memcpy_issue_pending(tp->ucopy.dma_chan);

		while (dma_async_memcpy_complete(tp->ucopy.dma_chan,
						 tp->ucopy.dma_cookie, &done,
						 &used) == DMA_IN_PROGRESS) {
			/* do partial cleanup of sk_async_wait_queue */
			while ((skb = skb_peek(&sk->sk_async_wait_queue)) &&
			       (dma_async_is_complete(skb->dma_cookie, done,
						      used) == DMA_SUCCESS)) {
				__skb_dequeue(&sk->sk_async_wait_queue);
				kfree_skb(skb);
			}
		}

		/* Safe to free early-copied skbs now */
		__skb_queue_purge(&sk->sk_async_wait_queue);
		tp->ucopy.dma_chan = NULL;
	}
	if (tp->ucopy.pinned_list) {
		dma_unpin_iovec_pages(tp->ucopy.pinned_list);
		tp->ucopy.pinned_list = NULL;
	}
#endif

	/* According to UNIX98, msg_name/msg_namelen are ignored
	 * on connected socket. I was just happy when found this 8) --ANK
	 */

	/* Clean up data we have read: This will do ACK frames. */
	tcp_cleanup_rbuf(sk, copied);

	TCP_CHECK_TIMER(sk);
	release_sock(sk);
	return copied;

out:
	TCP_CHECK_TIMER(sk);
	release_sock(sk);
	return err;

recv_urg:
	err = tcp_recv_urg(sk, msg, len, flags);
	goto out;
}

void tcp_set_state(struct sock *sk, int state)
{
	int oldstate = sk->sk_state;

	switch (state) {
	case TCP_ESTABLISHED:
		if (oldstate != TCP_ESTABLISHED)
			TCP_INC_STATS(sock_net(sk), TCP_MIB_CURRESTAB);
		break;

	case TCP_CLOSE:
		if (oldstate == TCP_CLOSE_WAIT || oldstate == TCP_ESTABLISHED)
			TCP_INC_STATS(sock_net(sk), TCP_MIB_ESTABRESETS);

		sk->sk_prot->unhash(sk);
		if (inet_csk(sk)->icsk_bind_hash &&
		    !(sk->sk_userlocks & SOCK_BINDPORT_LOCK))
			inet_put_port(sk);
		/* fall through */
	default:
		if (oldstate == TCP_ESTABLISHED)
			TCP_DEC_STATS(sock_net(sk), TCP_MIB_CURRESTAB);
	}

	/* Change state AFTER socket is unhashed to avoid closed
	 * socket sitting in hash tables.
	 */
	sk->sk_state = state;

#ifdef STATE_TRACE
	SOCK_DEBUG(sk, "TCP sk=%p, State %s -> %s\n", sk, statename[oldstate], statename[state]);
#endif
}
EXPORT_SYMBOL_GPL(tcp_set_state);

/*
 *	State processing on a close. This implements the state shift for
 *	sending our FIN frame. Note that we only send a FIN for some
 *	states. A shutdown() may have already sent the FIN, or we may be
 *	closed.
 */

static const unsigned char new_state[16] = {
  /* current state:        new state:      action:	*/
  /* (Invalid)		*/ TCP_CLOSE,
  /* TCP_ESTABLISHED	*/ TCP_FIN_WAIT1 | TCP_ACTION_FIN,
  /* TCP_SYN_SENT	*/ TCP_CLOSE,
  /* TCP_SYN_RECV	*/ TCP_FIN_WAIT1 | TCP_ACTION_FIN,
  /* TCP_FIN_WAIT1	*/ TCP_FIN_WAIT1,
  /* TCP_FIN_WAIT2	*/ TCP_FIN_WAIT2,
  /* TCP_TIME_WAIT	*/ TCP_CLOSE,
  /* TCP_CLOSE		*/ TCP_CLOSE,
  /* TCP_CLOSE_WAIT	*/ TCP_LAST_ACK  | TCP_ACTION_FIN,
  /* TCP_LAST_ACK	*/ TCP_LAST_ACK,
  /* TCP_LISTEN		*/ TCP_CLOSE,
  /* TCP_CLOSING	*/ TCP_CLOSING,
};

static int tcp_close_state(struct sock *sk)
{
	int next = (int)new_state[sk->sk_state];
	int ns = next & TCP_STATE_MASK;

	tcp_set_state(sk, ns);

	return next & TCP_ACTION_FIN;
}

/*
 *	Shutdown the sending side of a connection. Much like close except
 *	that we don't receive shut down or sock_set_flag(sk, SOCK_DEAD).
 */

void tcp_shutdown(struct sock *sk, int how)
{
	/*	We need to grab some memory, and put together a FIN,
	 *	and then put it into the queue to be sent.
	 *		Tim MacKenzie(tym@dibbler.cs.monash.edu.au) 4 Dec '92.
	 */
	if (!(how & SEND_SHUTDOWN))
		return;

	/* If we've already sent a FIN, or it's a closed state, skip this. */
	if ((1 << sk->sk_state) &
	    (TCPF_ESTABLISHED | TCPF_SYN_SENT |
	     TCPF_SYN_RECV | TCPF_CLOSE_WAIT)) {
		/* Clear out any half completed packets.  FIN if needed. */
		if (tcp_close_state(sk))
			tcp_send_fin(sk);
	}
}

void tcp_close(struct sock *sk, long timeout)
{
	struct sk_buff *skb;
	int data_was_unread = 0;
	int state;

	lock_sock(sk);
	sk->sk_shutdown = SHUTDOWN_MASK;

	if (sk->sk_state == TCP_LISTEN) {
		tcp_set_state(sk, TCP_CLOSE);

		/* Special case. */
		inet_csk_listen_stop(sk);

		goto adjudge_to_death;
	}

	/*  We need to flush the recv. buffs.  We do this only on the
	 *  descriptor close, not protocol-sourced closes, because the
	 *  reader process may not have drained the data yet!
	 */
	while ((skb = __skb_dequeue(&sk->sk_receive_queue)) != NULL) {
		u32 len = TCP_SKB_CB(skb)->end_seq - TCP_SKB_CB(skb)->seq -
			  tcp_hdr(skb)->fin;
		data_was_unread += len;
		__kfree_skb(skb);
	}

	sk_mem_reclaim(sk);

	/* As outlined in RFC 2525, section 2.17, we send a RST here because
	 * data was lost. To witness the awful effects of the old behavior of
	 * always doing a FIN, run an older 2.1.x kernel or 2.0.x, start a bulk
	 * GET in an FTP client, suspend the process, wait for the client to
	 * advertise a zero window, then kill -9 the FTP client, wheee...
	 * Note: timeout is always zero in such a case.
	 */
	if (data_was_unread) {
		/* Unread data was tossed, zap the connection. */
		NET_INC_STATS_USER(sock_net(sk), LINUX_MIB_TCPABORTONCLOSE);
		tcp_set_state(sk, TCP_CLOSE);
		tcp_send_active_reset(sk, sk->sk_allocation);
	} else if (sock_flag(sk, SOCK_LINGER) && !sk->sk_lingertime) {
		/* Check zero linger _after_ checking for unread data. */
		sk->sk_prot->disconnect(sk, 0);
		NET_INC_STATS_USER(sock_net(sk), LINUX_MIB_TCPABORTONDATA);
	} else if (tcp_close_state(sk)) {
		/* We FIN if the application ate all the data before
		 * zapping the connection.
		 */

		/* RED-PEN. Formally speaking, we have broken TCP state
		 * machine. State transitions:
		 *
		 * TCP_ESTABLISHED -> TCP_FIN_WAIT1
		 * TCP_SYN_RECV	-> TCP_FIN_WAIT1 (forget it, it's impossible)
		 * TCP_CLOSE_WAIT -> TCP_LAST_ACK
		 *
		 * are legal only when FIN has been sent (i.e. in window),
		 * rather than queued out of window. Purists blame.
		 *
		 * F.e. "RFC state" is ESTABLISHED,
		 * if Linux state is FIN-WAIT-1, but FIN is still not sent.
		 *
		 * The visible declinations are that sometimes
		 * we enter time-wait state, when it is not required really
		 * (harmless), do not send active resets, when they are
		 * required by specs (TCP_ESTABLISHED, TCP_CLOSE_WAIT, when
		 * they look as CLOSING or LAST_ACK for Linux)
		 * Probably, I missed some more holelets.
		 * 						--ANK
		 */
		tcp_send_fin(sk);
	}

	sk_stream_wait_close(sk, timeout);

adjudge_to_death:
	state = sk->sk_state;
	sock_hold(sk);
	sock_orphan(sk);

	/* It is the last release_sock in its life. It will remove backlog. */
	release_sock(sk);


	/* Now socket is owned by kernel and we acquire BH lock
	   to finish close. No need to check for user refs.
	 */
	local_bh_disable();
	bh_lock_sock(sk);
	WARN_ON(sock_owned_by_user(sk));

	percpu_counter_inc(sk->sk_prot->orphan_count);

	/* Have we already been destroyed by a softirq or backlog? */
	if (state != TCP_CLOSE && sk->sk_state == TCP_CLOSE)
		goto out;

	/*	This is a (useful) BSD violating of the RFC. There is a
	 *	problem with TCP as specified in that the other end could
	 *	keep a socket open forever with no application left this end.
	 *	We use a 3 minute timeout (about the same as BSD) then kill
	 *	our end. If they send after that then tough - BUT: long enough
	 *	that we won't make the old 4*rto = almost no time - whoops
	 *	reset mistake.
	 *
	 *	Nope, it was not mistake. It is really desired behaviour
	 *	f.e. on http servers, when such sockets are useless, but
	 *	consume significant resources. Let's do it with special
	 *	linger2	option.					--ANK
	 */

	if (sk->sk_state == TCP_FIN_WAIT2) {
		struct tcp_sock *tp = tcp_sk(sk);
		if (tp->linger2 < 0) {
			tcp_set_state(sk, TCP_CLOSE);
			tcp_send_active_reset(sk, GFP_ATOMIC);
			NET_INC_STATS_BH(sock_net(sk),
					LINUX_MIB_TCPABORTONLINGER);
		} else {
			const int tmo = tcp_fin_time(sk);

			if (tmo > TCP_TIMEWAIT_LEN) {
				inet_csk_reset_keepalive_timer(sk,
						tmo - TCP_TIMEWAIT_LEN);
			} else {
				tcp_time_wait(sk, TCP_FIN_WAIT2, tmo);
				goto out;
			}
		}
	}
	if (sk->sk_state != TCP_CLOSE) {
		int orphan_count = percpu_counter_read_positive(
						sk->sk_prot->orphan_count);

		sk_mem_reclaim(sk);
		if (tcp_too_many_orphans(sk, orphan_count)) {
			if (net_ratelimit())
				printk(KERN_INFO "TCP: too many of orphaned "
				       "sockets\n");
			tcp_set_state(sk, TCP_CLOSE);
			tcp_send_active_reset(sk, GFP_ATOMIC);
			NET_INC_STATS_BH(sock_net(sk),
					LINUX_MIB_TCPABORTONMEMORY);
		}
	}

	if (sk->sk_state == TCP_CLOSE)
		inet_csk_destroy_sock(sk);
	/* Otherwise, socket is reprieved until protocol close. */

out:
	bh_unlock_sock(sk);
	local_bh_enable();
	sock_put(sk);
}

/* These states need RST on ABORT according to RFC793 */

static inline int tcp_need_reset(int state)
{
	return (1 << state) &
	       (TCPF_ESTABLISHED | TCPF_CLOSE_WAIT | TCPF_FIN_WAIT1 |
		TCPF_FIN_WAIT2 | TCPF_SYN_RECV);
}

int tcp_disconnect(struct sock *sk, int flags)
{
	struct inet_sock *inet = inet_sk(sk);
	struct inet_connection_sock *icsk = inet_csk(sk);
	struct tcp_sock *tp = tcp_sk(sk);
	int err = 0;
	int old_state = sk->sk_state;

	if (old_state != TCP_CLOSE)
		tcp_set_state(sk, TCP_CLOSE);

	/* ABORT function of RFC793 */
	if (old_state == TCP_LISTEN) {
		inet_csk_listen_stop(sk);
	} else if (tcp_need_reset(old_state) ||
		   (tp->snd_nxt != tp->write_seq &&
		    (1 << old_state) & (TCPF_CLOSING | TCPF_LAST_ACK))) {
		/* The last check adjusts for discrepancy of Linux wrt. RFC
		 * states
		 */
		tcp_send_active_reset(sk, gfp_any());
		sk->sk_err = ECONNRESET;
	} else if (old_state == TCP_SYN_SENT)
		sk->sk_err = ECONNRESET;

	tcp_clear_xmit_timers(sk);
	__skb_queue_purge(&sk->sk_receive_queue);
	tcp_write_queue_purge(sk);
	__skb_queue_purge(&tp->out_of_order_queue);
#ifdef CONFIG_NET_DMA
	__skb_queue_purge(&sk->sk_async_wait_queue);
#endif

	inet->dport = 0;

	if (!(sk->sk_userlocks & SOCK_BINDADDR_LOCK))
		inet_reset_saddr(sk);

	sk->sk_shutdown = 0;
	sock_reset_flag(sk, SOCK_DONE);
	tp->srtt = 0;
	if ((tp->write_seq += tp->max_window + 2) == 0)
		tp->write_seq = 1;
	icsk->icsk_backoff = 0;
	tp->snd_cwnd = 2;
	icsk->icsk_probes_out = 0;
	tp->packets_out = 0;
	tp->snd_ssthresh = TCP_INFINITE_SSTHRESH;
	tp->snd_cwnd_cnt = 0;
	tp->bytes_acked = 0;
	tcp_set_ca_state(sk, TCP_CA_Open);
	tcp_clear_retrans(tp);
	inet_csk_delack_init(sk);
	tcp_init_send_head(sk);
	memset(&tp->rx_opt, 0, sizeof(tp->rx_opt));
	__sk_dst_reset(sk);

	WARN_ON(inet->num && !icsk->icsk_bind_hash);

	sk->sk_error_report(sk);
	return err;
}

/*
 *	Socket option code for TCP.
 */
static int do_tcp_setsockopt(struct sock *sk, int level,
		int optname, char __user *optval, unsigned int optlen)
{
	struct tcp_sock *tp = tcp_sk(sk);
	struct inet_connection_sock *icsk = inet_csk(sk);
	int val;
	int err = 0;

	/* This is a string value all the others are int's */
	if (optname == TCP_CONGESTION) {
		char name[TCP_CA_NAME_MAX];

		if (optlen < 1)
			return -EINVAL;

		val = strncpy_from_user(name, optval,
					min_t(long, TCP_CA_NAME_MAX-1, optlen));
		if (val < 0)
			return -EFAULT;
		name[val] = 0;

		lock_sock(sk);
		err = tcp_set_congestion_control(sk, name);
		release_sock(sk);
		return err;
	}

	if (optlen < sizeof(int))
		return -EINVAL;

	if (get_user(val, (int __user *)optval))
		return -EFAULT;

	lock_sock(sk);

	switch (optname) {
	case TCP_MAXSEG:
		/* Values greater than interface MTU won't take effect. However
		 * at the point when this call is done we typically don't yet
		 * know which interface is going to be used */
		if (val < 8 || val > MAX_TCP_WINDOW) {
			err = -EINVAL;
			break;
		}
		tp->rx_opt.user_mss = val;
		break;

	case TCP_NODELAY:
		if (val) {
			/* TCP_NODELAY is weaker than TCP_CORK, so that
			 * this option on corked socket is remembered, but
			 * it is not activated until cork is cleared.
			 *
			 * However, when TCP_NODELAY is set we make
			 * an explicit push, which overrides even TCP_CORK
			 * for currently queued segments.
			 */
			tp->nonagle |= TCP_NAGLE_OFF|TCP_NAGLE_PUSH;
			tcp_push_pending_frames(sk);
		} else {
			tp->nonagle &= ~TCP_NAGLE_OFF;
		}
		break;

	case TCP_CORK:
		/* When set indicates to always queue non-full frames.
		 * Later the user clears this option and we transmit
		 * any pending partial frames in the queue.  This is
		 * meant to be used alongside sendfile() to get properly
		 * filled frames when the user (for example) must write
		 * out headers with a write() call first and then use
		 * sendfile to send out the data parts.
		 *
		 * TCP_CORK can be set together with TCP_NODELAY and it is
		 * stronger than TCP_NODELAY.
		 */
		if (val) {
			tp->nonagle |= TCP_NAGLE_CORK;
		} else {
			tp->nonagle &= ~TCP_NAGLE_CORK;
			if (tp->nonagle&TCP_NAGLE_OFF)
				tp->nonagle |= TCP_NAGLE_PUSH;
			tcp_push_pending_frames(sk);
		}
		break;

	case TCP_KEEPIDLE:
		if (val < 1 || val > MAX_TCP_KEEPIDLE)
			err = -EINVAL;
		else {
			tp->keepalive_time = val * HZ;
			if (sock_flag(sk, SOCK_KEEPOPEN) &&
			    !((1 << sk->sk_state) &
			      (TCPF_CLOSE | TCPF_LISTEN))) {
				__u32 elapsed = tcp_time_stamp - tp->rcv_tstamp;
				if (tp->keepalive_time > elapsed)
					elapsed = tp->keepalive_time - elapsed;
				else
					elapsed = 0;
				inet_csk_reset_keepalive_timer(sk, elapsed);
			}
		}
		break;
	case TCP_KEEPINTVL:
		if (val < 1 || val > MAX_TCP_KEEPINTVL)
			err = -EINVAL;
		else
			tp->keepalive_intvl = val * HZ;
		break;
	case TCP_KEEPCNT:
		if (val < 1 || val > MAX_TCP_KEEPCNT)
			err = -EINVAL;
		else
			tp->keepalive_probes = val;
		break;
	case TCP_SYNCNT:
		if (val < 1 || val > MAX_TCP_SYNCNT)
			err = -EINVAL;
		else
			icsk->icsk_syn_retries = val;
		break;

	case TCP_LINGER2:
		if (val < 0)
			tp->linger2 = -1;
		else if (val > sysctl_tcp_fin_timeout / HZ)
			tp->linger2 = 0;
		else
			tp->linger2 = val * HZ;
		break;

	case TCP_DEFER_ACCEPT:
		/* Translate value in seconds to number of retransmits */
		icsk->icsk_accept_queue.rskq_defer_accept =
			secs_to_retrans(val, TCP_TIMEOUT_INIT / HZ,
					TCP_RTO_MAX / HZ);
		break;

	case TCP_WINDOW_CLAMP:
		if (!val) {
			if (sk->sk_state != TCP_CLOSE) {
				err = -EINVAL;
				break;
			}
			tp->window_clamp = 0;
		} else
			tp->window_clamp = val < SOCK_MIN_RCVBUF / 2 ?
						SOCK_MIN_RCVBUF / 2 : val;
		break;

	case TCP_QUICKACK:
		if (!val) {
			icsk->icsk_ack.pingpong = 1;
		} else {
			icsk->icsk_ack.pingpong = 0;
			if ((1 << sk->sk_state) &
			    (TCPF_ESTABLISHED | TCPF_CLOSE_WAIT) &&
			    inet_csk_ack_scheduled(sk)) {
				icsk->icsk_ack.pending |= ICSK_ACK_PUSHED;
				tcp_cleanup_rbuf(sk, 1);
				if (!(val & 1))
					icsk->icsk_ack.pingpong = 1;
			}
		}
		break;

#ifdef CONFIG_TCP_MD5SIG
	case TCP_MD5SIG:
		/* Read the IP->Key mappings from userspace */
		err = tp->af_specific->md5_parse(sk, optval, optlen);
		break;
#endif

	default:
		err = -ENOPROTOOPT;
		break;
	}

	release_sock(sk);
	return err;
}

int tcp_setsockopt(struct sock *sk, int level, int optname, char __user *optval,
		   unsigned int optlen)
{
	struct inet_connection_sock *icsk = inet_csk(sk);

	if (level != SOL_TCP)
		return icsk->icsk_af_ops->setsockopt(sk, level, optname,
						     optval, optlen);
	return do_tcp_setsockopt(sk, level, optname, optval, optlen);
}

#ifdef CONFIG_COMPAT
int compat_tcp_setsockopt(struct sock *sk, int level, int optname,
			  char __user *optval, unsigned int optlen)
{
	if (level != SOL_TCP)
		return inet_csk_compat_setsockopt(sk, level, optname,
						  optval, optlen);
	return do_tcp_setsockopt(sk, level, optname, optval, optlen);
}

EXPORT_SYMBOL(compat_tcp_setsockopt);
#endif

/* Return information about state of tcp endpoint in API format. */
void tcp_get_info(struct sock *sk, struct tcp_info *info)
{
	struct tcp_sock *tp = tcp_sk(sk);
	const struct inet_connection_sock *icsk = inet_csk(sk);
	u32 now = tcp_time_stamp;

	memset(info, 0, sizeof(*info));

	info->tcpi_state = sk->sk_state;
	info->tcpi_ca_state = icsk->icsk_ca_state;
	info->tcpi_retransmits = icsk->icsk_retransmits;
	info->tcpi_probes = icsk->icsk_probes_out;
	info->tcpi_backoff = icsk->icsk_backoff;

	if (tp->rx_opt.tstamp_ok)
		info->tcpi_options |= TCPI_OPT_TIMESTAMPS;
	if (tcp_is_sack(tp))
		info->tcpi_options |= TCPI_OPT_SACK;
	if (tp->rx_opt.wscale_ok) {
		info->tcpi_options |= TCPI_OPT_WSCALE;
		info->tcpi_snd_wscale = tp->rx_opt.snd_wscale;
		info->tcpi_rcv_wscale = tp->rx_opt.rcv_wscale;
	}

	if (tp->ecn_flags&TCP_ECN_OK)
		info->tcpi_options |= TCPI_OPT_ECN;

	info->tcpi_rto = jiffies_to_usecs(icsk->icsk_rto);
	info->tcpi_ato = jiffies_to_usecs(icsk->icsk_ack.ato);
	info->tcpi_snd_mss = tp->mss_cache;
	info->tcpi_rcv_mss = icsk->icsk_ack.rcv_mss;

	if (sk->sk_state == TCP_LISTEN) {
		info->tcpi_unacked = sk->sk_ack_backlog;
		info->tcpi_sacked = sk->sk_max_ack_backlog;
	} else {
		info->tcpi_unacked = tp->packets_out;
		info->tcpi_sacked = tp->sacked_out;
	}
	info->tcpi_lost = tp->lost_out;
	info->tcpi_retrans = tp->retrans_out;
	info->tcpi_fackets = tp->fackets_out;

	info->tcpi_last_data_sent = jiffies_to_msecs(now - tp->lsndtime);
	info->tcpi_last_data_recv = jiffies_to_msecs(now - icsk->icsk_ack.lrcvtime);
	info->tcpi_last_ack_recv = jiffies_to_msecs(now - tp->rcv_tstamp);

	info->tcpi_pmtu = icsk->icsk_pmtu_cookie;
	info->tcpi_rcv_ssthresh = tp->rcv_ssthresh;
	info->tcpi_rtt = jiffies_to_usecs(tp->srtt)>>3;
	info->tcpi_rttvar = jiffies_to_usecs(tp->mdev)>>2;
	info->tcpi_snd_ssthresh = tp->snd_ssthresh;
	info->tcpi_snd_cwnd = tp->snd_cwnd;
	info->tcpi_advmss = tp->advmss;
	info->tcpi_reordering = tp->reordering;

	info->tcpi_rcv_rtt = jiffies_to_usecs(tp->rcv_rtt_est.rtt)>>3;
	info->tcpi_rcv_space = tp->rcvq_space.space;

	info->tcpi_total_retrans = tp->total_retrans;
}

EXPORT_SYMBOL_GPL(tcp_get_info);

static int do_tcp_getsockopt(struct sock *sk, int level,
		int optname, char __user *optval, int __user *optlen)
{
	struct inet_connection_sock *icsk = inet_csk(sk);
	struct tcp_sock *tp = tcp_sk(sk);
	int val, len;

	if (get_user(len, optlen))
		return -EFAULT;

	len = min_t(unsigned int, len, sizeof(int));

	if (len < 0)
		return -EINVAL;

	switch (optname) {
	case TCP_MAXSEG:
		val = tp->mss_cache;
		if (!val && ((1 << sk->sk_state) & (TCPF_CLOSE | TCPF_LISTEN)))
			val = tp->rx_opt.user_mss;
		break;
	case TCP_NODELAY:
		val = !!(tp->nonagle&TCP_NAGLE_OFF);
		break;
	case TCP_CORK:
		val = !!(tp->nonagle&TCP_NAGLE_CORK);
		break;
	case TCP_KEEPIDLE:
		val = keepalive_time_when(tp) / HZ;
		break;
	case TCP_KEEPINTVL:
		val = keepalive_intvl_when(tp) / HZ;
		break;
	case TCP_KEEPCNT:
		val = keepalive_probes(tp);
		break;
	case TCP_SYNCNT:
		val = icsk->icsk_syn_retries ? : sysctl_tcp_syn_retries;
		break;
	case TCP_LINGER2:
		val = tp->linger2;
		if (val >= 0)
			val = (val ? : sysctl_tcp_fin_timeout) / HZ;
		break;
	case TCP_DEFER_ACCEPT:
		val = retrans_to_secs(icsk->icsk_accept_queue.rskq_defer_accept,
				      TCP_TIMEOUT_INIT / HZ, TCP_RTO_MAX / HZ);
		break;
	case TCP_WINDOW_CLAMP:
		val = tp->window_clamp;
		break;
	case TCP_INFO: {
		struct tcp_info info;

		if (get_user(len, optlen))
			return -EFAULT;

		tcp_get_info(sk, &info);

		len = min_t(unsigned int, len, sizeof(info));
		if (put_user(len, optlen))
			return -EFAULT;
		if (copy_to_user(optval, &info, len))
			return -EFAULT;
		return 0;
	}
	case TCP_QUICKACK:
		val = !icsk->icsk_ack.pingpong;
		break;

	case TCP_CONGESTION:
		if (get_user(len, optlen))
			return -EFAULT;
		len = min_t(unsigned int, len, TCP_CA_NAME_MAX);
		if (put_user(len, optlen))
			return -EFAULT;
		if (copy_to_user(optval, icsk->icsk_ca_ops->name, len))
			return -EFAULT;
		return 0;
	default:
		return -ENOPROTOOPT;
	}

	if (put_user(len, optlen))
		return -EFAULT;
	if (copy_to_user(optval, &val, len))
		return -EFAULT;
	return 0;
}

int tcp_getsockopt(struct sock *sk, int level, int optname, char __user *optval,
		   int __user *optlen)
{
	struct inet_connection_sock *icsk = inet_csk(sk);

	if (level != SOL_TCP)
		return icsk->icsk_af_ops->getsockopt(sk, level, optname,
						     optval, optlen);
	return do_tcp_getsockopt(sk, level, optname, optval, optlen);
}

#ifdef CONFIG_COMPAT
int compat_tcp_getsockopt(struct sock *sk, int level, int optname,
			  char __user *optval, int __user *optlen)
{
	if (level != SOL_TCP)
		return inet_csk_compat_getsockopt(sk, level, optname,
						  optval, optlen);
	return do_tcp_getsockopt(sk, level, optname, optval, optlen);
}

EXPORT_SYMBOL(compat_tcp_getsockopt);
#endif

struct sk_buff *tcp_tso_segment(struct sk_buff *skb, int features)
{
	struct sk_buff *segs = ERR_PTR(-EINVAL);
	struct tcphdr *th;
	unsigned thlen;
	unsigned int seq;
	__be32 delta;
	unsigned int oldlen;
	unsigned int mss;

	if (!pskb_may_pull(skb, sizeof(*th)))
		goto out;

	th = tcp_hdr(skb);
	thlen = th->doff * 4;
	if (thlen < sizeof(*th))
		goto out;

	if (!pskb_may_pull(skb, thlen))
		goto out;

	oldlen = (u16)~skb->len;
	__skb_pull(skb, thlen);

	mss = skb_shinfo(skb)->gso_size;
	if (unlikely(skb->len <= mss))
		goto out;

	if (skb_gso_ok(skb, features | NETIF_F_GSO_ROBUST)) {
		/* Packet is from an untrusted source, reset gso_segs. */
		int type = skb_shinfo(skb)->gso_type;

		if (unlikely(type &
			     ~(SKB_GSO_TCPV4 |
			       SKB_GSO_DODGY |
			       SKB_GSO_TCP_ECN |
			       SKB_GSO_TCPV6 |
			       0) ||
			     !(type & (SKB_GSO_TCPV4 | SKB_GSO_TCPV6))))
			goto out;

		skb_shinfo(skb)->gso_segs = DIV_ROUND_UP(skb->len, mss);

		segs = NULL;
		goto out;
	}

	segs = skb_segment(skb, features);
	if (IS_ERR(segs))
		goto out;

	delta = htonl(oldlen + (thlen + mss));

	skb = segs;
	th = tcp_hdr(skb);
	seq = ntohl(th->seq);

	do {
		th->fin = th->psh = 0;

		th->check = ~csum_fold((__force __wsum)((__force u32)th->check +
				       (__force u32)delta));
		if (skb->ip_summed != CHECKSUM_PARTIAL)
			th->check =
			     csum_fold(csum_partial(skb_transport_header(skb),
						    thlen, skb->csum));

		seq += mss;
		skb = skb->next;
		th = tcp_hdr(skb);

		th->seq = htonl(seq);
		th->cwr = 0;
	} while (skb->next);

	delta = htonl(oldlen + (skb->tail - skb->transport_header) +
		      skb->data_len);
	th->check = ~csum_fold((__force __wsum)((__force u32)th->check +
				(__force u32)delta));
	if (skb->ip_summed != CHECKSUM_PARTIAL)
		th->check = csum_fold(csum_partial(skb_transport_header(skb),
						   thlen, skb->csum));

out:
	return segs;
}
EXPORT_SYMBOL(tcp_tso_segment);

struct sk_buff **tcp_gro_receive(struct sk_buff **head, struct sk_buff *skb)
{
	struct sk_buff **pp = NULL;
	struct sk_buff *p;
	struct tcphdr *th;
	struct tcphdr *th2;
	unsigned int len;
	unsigned int thlen;
	unsigned int flags;
	unsigned int mss = 1;
	unsigned int hlen;
	unsigned int off;
	int flush = 1;
	int i;

	off = skb_gro_offset(skb);
	hlen = off + sizeof(*th);
	th = skb_gro_header_fast(skb, off);
	if (skb_gro_header_hard(skb, hlen)) {
		th = skb_gro_header_slow(skb, hlen, off);
		if (unlikely(!th))
			goto out;
	}

	thlen = th->doff * 4;
	if (thlen < sizeof(*th))
		goto out;

	hlen = off + thlen;
	if (skb_gro_header_hard(skb, hlen)) {
		th = skb_gro_header_slow(skb, hlen, off);
		if (unlikely(!th))
			goto out;
	}

	skb_gro_pull(skb, thlen);

	len = skb_gro_len(skb);
	flags = tcp_flag_word(th);

	for (; (p = *head); head = &p->next) {
		if (!NAPI_GRO_CB(p)->same_flow)
			continue;

		th2 = tcp_hdr(p);

		if (*(u32 *)&th->source ^ *(u32 *)&th2->source) {
			NAPI_GRO_CB(p)->same_flow = 0;
			continue;
		}

		goto found;
	}

	goto out_check_final;

found:
	flush = NAPI_GRO_CB(p)->flush;
	flush |= flags & TCP_FLAG_CWR;
	flush |= (flags ^ tcp_flag_word(th2)) &
		  ~(TCP_FLAG_CWR | TCP_FLAG_FIN | TCP_FLAG_PSH);
	flush |= th->ack_seq ^ th2->ack_seq;
	for (i = sizeof(*th); i < thlen; i += 4)
		flush |= *(u32 *)((u8 *)th + i) ^
			 *(u32 *)((u8 *)th2 + i);

	mss = skb_shinfo(p)->gso_size;

	flush |= (len - 1) >= mss;
	flush |= (ntohl(th2->seq) + skb_gro_len(p)) ^ ntohl(th->seq);

	if (flush || skb_gro_receive(head, skb)) {
		mss = 1;
		goto out_check_final;
	}

	p = *head;
	th2 = tcp_hdr(p);
	tcp_flag_word(th2) |= flags & (TCP_FLAG_FIN | TCP_FLAG_PSH);

out_check_final:
	flush = len < mss;
	flush |= flags & (TCP_FLAG_URG | TCP_FLAG_PSH | TCP_FLAG_RST |
			  TCP_FLAG_SYN | TCP_FLAG_FIN);

	if (p && (!NAPI_GRO_CB(skb)->same_flow || flush))
		pp = head;

out:
	NAPI_GRO_CB(skb)->flush |= flush;

	return pp;
}
EXPORT_SYMBOL(tcp_gro_receive);

int tcp_gro_complete(struct sk_buff *skb)
{
	struct tcphdr *th = tcp_hdr(skb);

	skb->csum_start = skb_transport_header(skb) - skb->head;
	skb->csum_offset = offsetof(struct tcphdr, check);
	skb->ip_summed = CHECKSUM_PARTIAL;

	skb_shinfo(skb)->gso_segs = NAPI_GRO_CB(skb)->count;

	if (th->cwr)
		skb_shinfo(skb)->gso_type |= SKB_GSO_TCP_ECN;

	return 0;
}
EXPORT_SYMBOL(tcp_gro_complete);

#ifdef CONFIG_TCP_MD5SIG
static unsigned long tcp_md5sig_users;
static struct tcp_md5sig_pool **tcp_md5sig_pool;
static DEFINE_SPINLOCK(tcp_md5sig_pool_lock);

static void __tcp_free_md5sig_pool(struct tcp_md5sig_pool **pool)
{
	int cpu;
	for_each_possible_cpu(cpu) {
		struct tcp_md5sig_pool *p = *per_cpu_ptr(pool, cpu);
		if (p) {
			if (p->md5_desc.tfm)
				crypto_free_hash(p->md5_desc.tfm);
			kfree(p);
			p = NULL;
		}
	}
	free_percpu(pool);
}

void tcp_free_md5sig_pool(void)
{
	struct tcp_md5sig_pool **pool = NULL;

	spin_lock_bh(&tcp_md5sig_pool_lock);
	if (--tcp_md5sig_users == 0) {
		pool = tcp_md5sig_pool;
		tcp_md5sig_pool = NULL;
	}
	spin_unlock_bh(&tcp_md5sig_pool_lock);
	if (pool)
		__tcp_free_md5sig_pool(pool);
}

EXPORT_SYMBOL(tcp_free_md5sig_pool);

static struct tcp_md5sig_pool **__tcp_alloc_md5sig_pool(struct sock *sk)
{
	int cpu;
	struct tcp_md5sig_pool **pool;

	pool = alloc_percpu(struct tcp_md5sig_pool *);
	if (!pool)
		return NULL;

	for_each_possible_cpu(cpu) {
		struct tcp_md5sig_pool *p;
		struct crypto_hash *hash;

		p = kzalloc(sizeof(*p), sk->sk_allocation);
		if (!p)
			goto out_free;
		*per_cpu_ptr(pool, cpu) = p;

		hash = crypto_alloc_hash("md5", 0, CRYPTO_ALG_ASYNC);
		if (!hash || IS_ERR(hash))
			goto out_free;

		p->md5_desc.tfm = hash;
	}
	return pool;
out_free:
	__tcp_free_md5sig_pool(pool);
	return NULL;
}

struct tcp_md5sig_pool **tcp_alloc_md5sig_pool(struct sock *sk)
{
	struct tcp_md5sig_pool **pool;
	int alloc = 0;

retry:
	spin_lock_bh(&tcp_md5sig_pool_lock);
	pool = tcp_md5sig_pool;
	if (tcp_md5sig_users++ == 0) {
		alloc = 1;
		spin_unlock_bh(&tcp_md5sig_pool_lock);
	} else if (!pool) {
		tcp_md5sig_users--;
		spin_unlock_bh(&tcp_md5sig_pool_lock);
		cpu_relax();
		goto retry;
	} else
		spin_unlock_bh(&tcp_md5sig_pool_lock);

	if (alloc) {
		/* we cannot hold spinlock here because this may sleep. */
		struct tcp_md5sig_pool **p = __tcp_alloc_md5sig_pool(sk);
		spin_lock_bh(&tcp_md5sig_pool_lock);
		if (!p) {
			tcp_md5sig_users--;
			spin_unlock_bh(&tcp_md5sig_pool_lock);
			return NULL;
		}
		pool = tcp_md5sig_pool;
		if (pool) {
			/* oops, it has already been assigned. */
			spin_unlock_bh(&tcp_md5sig_pool_lock);
			__tcp_free_md5sig_pool(p);
		} else {
			tcp_md5sig_pool = pool = p;
			spin_unlock_bh(&tcp_md5sig_pool_lock);
		}
	}
	return pool;
}

EXPORT_SYMBOL(tcp_alloc_md5sig_pool);

struct tcp_md5sig_pool *__tcp_get_md5sig_pool(int cpu)
{
	struct tcp_md5sig_pool **p;
	spin_lock_bh(&tcp_md5sig_pool_lock);
	p = tcp_md5sig_pool;
	if (p)
		tcp_md5sig_users++;
	spin_unlock_bh(&tcp_md5sig_pool_lock);
	return (p ? *per_cpu_ptr(p, cpu) : NULL);
}

EXPORT_SYMBOL(__tcp_get_md5sig_pool);

void __tcp_put_md5sig_pool(void)
{
	tcp_free_md5sig_pool();
}

EXPORT_SYMBOL(__tcp_put_md5sig_pool);

int tcp_md5_hash_header(struct tcp_md5sig_pool *hp,
			struct tcphdr *th)
{
	struct scatterlist sg;
	int err;

	__sum16 old_checksum = th->check;
	th->check = 0;
	/* options aren't included in the hash */
	sg_init_one(&sg, th, sizeof(struct tcphdr));
	err = crypto_hash_update(&hp->md5_desc, &sg, sizeof(struct tcphdr));
	th->check = old_checksum;
	return err;
}

EXPORT_SYMBOL(tcp_md5_hash_header);

int tcp_md5_hash_skb_data(struct tcp_md5sig_pool *hp,
			  struct sk_buff *skb, unsigned header_len)
{
	struct scatterlist sg;
	const struct tcphdr *tp = tcp_hdr(skb);
	struct hash_desc *desc = &hp->md5_desc;
	unsigned i;
	const unsigned head_data_len = skb_headlen(skb) > header_len ?
				       skb_headlen(skb) - header_len : 0;
	const struct skb_shared_info *shi = skb_shinfo(skb);

	sg_init_table(&sg, 1);

	sg_set_buf(&sg, ((u8 *) tp) + header_len, head_data_len);
	if (crypto_hash_update(desc, &sg, head_data_len))
		return 1;

	for (i = 0; i < shi->nr_frags; ++i) {
		const struct skb_frag_struct *f = &shi->frags[i];
		sg_set_page(&sg, f->page, f->size, f->page_offset);
		if (crypto_hash_update(desc, &sg, f->size))
			return 1;
	}

	return 0;
}

EXPORT_SYMBOL(tcp_md5_hash_skb_data);

int tcp_md5_hash_key(struct tcp_md5sig_pool *hp, struct tcp_md5sig_key *key)
{
	struct scatterlist sg;

	sg_init_one(&sg, key->key, key->keylen);
	return crypto_hash_update(&hp->md5_desc, &sg, key->keylen);
}

EXPORT_SYMBOL(tcp_md5_hash_key);

#endif

void tcp_done(struct sock *sk)
{
	if (sk->sk_state == TCP_SYN_SENT || sk->sk_state == TCP_SYN_RECV)
		TCP_INC_STATS_BH(sock_net(sk), TCP_MIB_ATTEMPTFAILS);

	tcp_set_state(sk, TCP_CLOSE);
	tcp_clear_xmit_timers(sk);

	sk->sk_shutdown = SHUTDOWN_MASK;

	if (!sock_flag(sk, SOCK_DEAD))
		sk->sk_state_change(sk);
	else
		inet_csk_destroy_sock(sk);
}
EXPORT_SYMBOL_GPL(tcp_done);

extern struct tcp_congestion_ops tcp_reno;

static __initdata unsigned long thash_entries;
static int __init set_thash_entries(char *str)
{
	if (!str)
		return 0;
	thash_entries = simple_strtoul(str, &str, 0);
	return 1;
}
__setup("thash_entries=", set_thash_entries);

void __init tcp_init(void)
{
	struct sk_buff *skb = NULL;
	unsigned long nr_pages, limit;
	int order, i, max_share;

	BUILD_BUG_ON(sizeof(struct tcp_skb_cb) > sizeof(skb->cb));

	percpu_counter_init(&tcp_sockets_allocated, 0);
	percpu_counter_init(&tcp_orphan_count, 0);
	tcp_hashinfo.bind_bucket_cachep =
		kmem_cache_create("tcp_bind_bucket",
				  sizeof(struct inet_bind_bucket), 0,
				  SLAB_HWCACHE_ALIGN|SLAB_PANIC, NULL);

	/* Size and allocate the main established and bind bucket
	 * hash tables.
	 *
	 * The methodology is similar to that of the buffer cache.
	 */
	tcp_hashinfo.ehash =
		alloc_large_system_hash("TCP established",
					sizeof(struct inet_ehash_bucket),
					thash_entries,
					(totalram_pages >= 128 * 1024) ?
					13 : 15,
					0,
					&tcp_hashinfo.ehash_size,
					NULL,
					thash_entries ? 0 : 512 * 1024);
	tcp_hashinfo.ehash_size = 1 << tcp_hashinfo.ehash_size;
	for (i = 0; i < tcp_hashinfo.ehash_size; i++) {
		INIT_HLIST_NULLS_HEAD(&tcp_hashinfo.ehash[i].chain, i);
		INIT_HLIST_NULLS_HEAD(&tcp_hashinfo.ehash[i].twchain, i);
	}
	if (inet_ehash_locks_alloc(&tcp_hashinfo))
		panic("TCP: failed to alloc ehash_locks");
	tcp_hashinfo.bhash =
		alloc_large_system_hash("TCP bind",
					sizeof(struct inet_bind_hashbucket),
					tcp_hashinfo.ehash_size,
					(totalram_pages >= 128 * 1024) ?
					13 : 15,
					0,
					&tcp_hashinfo.bhash_size,
					NULL,
					64 * 1024);
	tcp_hashinfo.bhash_size = 1 << tcp_hashinfo.bhash_size;
	for (i = 0; i < tcp_hashinfo.bhash_size; i++) {
		spin_lock_init(&tcp_hashinfo.bhash[i].lock);
		INIT_HLIST_HEAD(&tcp_hashinfo.bhash[i].chain);
	}

	/* Try to be a bit smarter and adjust defaults depending
	 * on available memory.
	 */
	for (order = 0; ((1 << order) << PAGE_SHIFT) <
			(tcp_hashinfo.bhash_size * sizeof(struct inet_bind_hashbucket));
			order++)
		;
	if (order >= 4) {
		tcp_death_row.sysctl_max_tw_buckets = 180000;
		sysctl_tcp_max_orphans = 4096 << (order - 4);
		sysctl_max_syn_backlog = 1024;
	} else if (order < 3) {
		tcp_death_row.sysctl_max_tw_buckets >>= (3 - order);
		sysctl_tcp_max_orphans >>= (3 - order);
		sysctl_max_syn_backlog = 128;
	}

	/* Set the pressure threshold to be a fraction of global memory that
	 * is up to 1/2 at 256 MB, decreasing toward zero with the amount of
	 * memory, with a floor of 128 pages.
	 */
	nr_pages = totalram_pages - totalhigh_pages;
	limit = min(nr_pages, 1UL<<(28-PAGE_SHIFT)) >> (20-PAGE_SHIFT);
	limit = (limit * (nr_pages >> (20-PAGE_SHIFT))) >> (PAGE_SHIFT-11);
	limit = max(limit, 128UL);
	sysctl_tcp_mem[0] = limit / 4 * 3;
	sysctl_tcp_mem[1] = limit;
	sysctl_tcp_mem[2] = sysctl_tcp_mem[0] * 2;

	/* Set per-socket limits to no more than 1/128 the pressure threshold */
	limit = ((unsigned long)sysctl_tcp_mem[1]) << (PAGE_SHIFT - 7);
	max_share = min(4UL*1024*1024, limit);

	sysctl_tcp_wmem[0] = SK_MEM_QUANTUM;
	sysctl_tcp_wmem[1] = 16*1024;
	sysctl_tcp_wmem[2] = max(64*1024, max_share);

	sysctl_tcp_rmem[0] = SK_MEM_QUANTUM;
	sysctl_tcp_rmem[1] = 87380;
	sysctl_tcp_rmem[2] = max(87380, max_share);

	printk(KERN_INFO "TCP: Hash tables configured "
	       "(established %d bind %d)\n",
	       tcp_hashinfo.ehash_size, tcp_hashinfo.bhash_size);

	tcp_register_congestion_control(&tcp_reno);
}

EXPORT_SYMBOL(tcp_close);
EXPORT_SYMBOL(tcp_disconnect);
EXPORT_SYMBOL(tcp_getsockopt);
EXPORT_SYMBOL(tcp_ioctl);
EXPORT_SYMBOL(tcp_poll);
EXPORT_SYMBOL(tcp_read_sock);
EXPORT_SYMBOL(tcp_recvmsg);
EXPORT_SYMBOL(tcp_sendmsg);
EXPORT_SYMBOL(tcp_splice_read);
EXPORT_SYMBOL(tcp_sendpage);
EXPORT_SYMBOL(tcp_setsockopt);
EXPORT_SYMBOL(tcp_shutdown);<|MERGE_RESOLUTION|>--- conflicted
+++ resolved
@@ -1446,16 +1446,10 @@
 				goto found_ok_skb;
 			if (tcp_hdr(skb)->fin)
 				goto found_fin_ok;
-<<<<<<< HEAD
-			if (WARN_ON(!(flags & MSG_PEEK)))
-				printk(KERN_INFO "recvmsg bug 2: copied %X "
-				       "seq %X\n", *seq, TCP_SKB_CB(skb)->seq);
-=======
 			WARN(!(flags & MSG_PEEK), KERN_INFO "recvmsg bug 2: "
 					"copied %X seq %X rcvnxt %X fl %X\n",
 					*seq, TCP_SKB_CB(skb)->seq,
 					tp->rcv_nxt, flags);
->>>>>>> 22763c5c
 		}
 
 		/* Well, if we have backlog, try to process it now yet. */
